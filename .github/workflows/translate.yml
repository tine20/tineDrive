--- conflicted
+++ resolved
@@ -43,10 +43,6 @@
           git status
           git stash
           git pull --ff-only origin
-<<<<<<< HEAD
-          if [[ "$(git stash list)" != "" ]]; then git stash pop; else echo "no stash to restore"; fi
-=======
->>>>>>> 45d631fb
 
       - name: commit and push
         if: github.event_name == 'schedule' || github.event_name == 'workflow_dispatch'
