#
# We are building GCC with make and Clang with ninja, the combinations are more
# or less arbitrarily chosen. We just want to check that both compilers and both
# CMake generators work. It's unlikely that a specific generator only breaks
# with a specific compiler.
#

def main(ctx):
    translations_trigger = {
        "cron": ["translations"],
    }
    build_trigger = {
        "event": [
            "push",
            "pull_request",
            "tag",
        ],
    }
    changelog_trigger = {
         "ref": [
            "refs/heads/master",
            "refs/pull/**",
        ],
    }
    pipelines = [
        # Build changelog
        changelog(
            ctx,
            trigger = changelog_trigger,
            depends_on = [],
        ),
        # Build client and docs
        build_and_test_client(
            ctx,
            "gcc",
            "g++",
            "Release",
            "Unix Makefiles",
            trigger = build_trigger,
        ),
        build_and_test_client(
            ctx,
            "clang",
            "clang++",
            "Debug",
            "Ninja",
            trigger = build_trigger,
        ),
        build_client_docs(ctx),
        notification(
            name = "build",
            depends_on = [
                "changelog",
                "gcc-release-make",
                "clang-debug-ninja",
                "build-docs",
            ],
        ),

        # Sync translations
        update_translations(
            ctx,
            "client",
            "translations",
            read_image = "rabits/qt:5.12-desktop",
            trigger = translations_trigger,
        ),
        update_translations(
            ctx,
            "nsis",
            "admin/win/nsi/l10n",
            write_image = "python:2.7-stretch",
            trigger = translations_trigger,
            depends_on = ["translations-client"],  # needs to run after translations-client because drone-git-push does not rebase before pushing
        ),
        notification(
            name = "translations",
            trigger = translations_trigger,
            depends_on = [
                "translations-client",
                "translations-nsis",
            ],
        ),
    ]

    return pipelines

def whenOnline(dict):
    if not "when" in dict:
        dict["when"] = {}

    if not "instance" in dict:
        dict["when"]["instance"] = []

    dict["when"]["instance"].append("drone.owncloud.com")

    return dict

def whenPush(dict):
    if not "when" in dict:
        dict["when"] = {}

    if not "event" in dict:
        dict["when"]["event"] = []

    dict["when"]["event"].append("push")

    return dict

def from_secret(name):
    return {
        "from_secret": name,
    }

def build_and_test_client(ctx, c_compiler, cxx_compiler, build_type, generator, trigger = {}, depends_on = []):
    build_command = "ninja" if generator == "Ninja" else "make"
    pipeline_name = c_compiler + "-" + build_type.lower() + "-" + build_command
    build_dir = "build-" + pipeline_name

    return {
        "kind": "pipeline",
        "name": pipeline_name,
        "platform": {
            "os": "linux",
            "arch": "amd64",
        },
        "steps": [
            {
                "name": "submodules",
                "image": "docker:git",
                "commands": [
                    "git submodule update --init --recursive",
                ],
            },
            {
                "name": "cmake",
                "image": "owncloudci/client",
                "pull": "always",
                "environment": {
                    "LC_ALL": "C.UTF-8",
                },
                "commands": [
                    'mkdir -p "' + build_dir + '"',
                    'cd "' + build_dir + '"',
                    'cmake -G"' + generator + '" -DCMAKE_C_COMPILER="' + c_compiler + '" -DCMAKE_CXX_COMPILER="' + cxx_compiler + '" -DCMAKE_BUILD_TYPE="' + build_type + '" -DBUILD_TESTING=1 -DENABLE_CLAZY=ON ..',
                ],
            },
            {
                "name": build_command,
                "image": "owncloudci/client",
                "pull": "always",
                "environment": {
                    "LC_ALL": "C.UTF-8",
                },
                "commands": [
                    'cd "' + build_dir + '"',
                    build_command + " -j4",
                ],
            },
            {
                "name": "ctest",
                "image": "owncloudci/client",
                "pull": "always",
                "environment": {
                    "LC_ALL": "C.UTF-8",
                },
                "commands": [
                    'cd "' + build_dir + '"',
                    "useradd -m -s /bin/bash tester",
                    "chown -R tester:tester .",
                    "su-exec tester ctest --output-on-failure -LE nodrone",
                ],
            },
        ],
<<<<<<< HEAD
        
        "trigger": trigger,
        "depends_on": depends_on,
=======
        "trigger": {
            "ref": [
                "refs/heads/master",
                "refs/tags/**",
                "refs/pull/**",
            ],
        },
>>>>>>> d4f57510
    }

def build_client_docs(ctx):
    return {
        "kind": "pipeline",
        "name": "build-docs",
        "platform": {
            "os": "linux",
            "arch": "amd64",
        },
        "steps": [
            whenOnline({
                "name": "cache-restore",
                "image": "plugins/s3-cache:1",
                "pull": "always",
                "settings": {
                    "endpoint": from_secret("cache_s3_endpoint"),
                    "access_key": from_secret("cache_s3_access_key"),
                    "secret_key": from_secret("cache_s3_secret_key"),
                    "restore": True,
                },
            }),
            {
                "name": "docs-deps",
                "image": "owncloudci/nodejs:11",
                "pull": "always",
                "commands": [
                    "cd docs/",
                    "yarn install",
                ],
            },
            {
                "name": "docs-validate",
                "image": "owncloudci/nodejs:11",
                "pull": "always",
                "commands": [
                    "cd docs/",
                    "yarn validate",
                ],
            },
            {
                "name": "docs-build",
                "image": "owncloudci/nodejs:11",
                "pull": "always",
                "commands": [
                    "cd docs/",
                    "yarn antora",
                ],
            },
            {
                "name": "docs-pdf",
                "image": "owncloudci/asciidoctor:latest",
                "pull": "always",
                "commands": [
                    "cd docs/",
                    "make pdf",
                ],
            },
            {
                "name": "docs-artifacts",
                "image": "owncloud/ubuntu:latest",
                "pull": "always",
                "commands": [
                    "tree docs/public/",
                ],
            },
            whenOnline(whenPush({
                "name": "cache-rebuild",
                "image": "plugins/s3-cache:1",
                "pull": "always",
                "settings": {
                    "endpoint": from_secret("cache_s3_endpoint"),
                    "access_key": from_secret("cache_s3_access_key"),
                    "secret_key": from_secret("cache_s3_secret_key"),
                    "rebuild": True,
                    "mount": "docs/cache",
                },
            })),
            whenOnline(whenPush({
                "name": "cache-flush",
                "image": "plugins/s3-cache:1",
                "pull": "always",
                "settings": {
                    "endpoint": from_secret("cache_s3_endpoint"),
                    "access_key": from_secret("cache_s3_access_key"),
                    "secret_key": from_secret("cache_s3_secret_key"),
                    "flush": True,
                    "flush_age": 14,
                },
            })),
            whenOnline(whenPush({
                "name": "upload-pdf",
                "image": "plugins/s3-sync:1",
                "pull": "always",
                "environment": {
                    "AWS_ACCESS_KEY_ID": from_secret("aws_access_key_id"),
                    "AWS_SECRET_ACCESS_KEY": from_secret("aws_secret_access_key"),
                },
                "settings": {
                    "bucket": "uploads",
                    "endpoint": "https://doc.owncloud.com",
                    "path_style": True,
                    "source": "docs/build/",
                    "target": "/deploy/",
                    "delete": False,
                },
            })),
        ],
        "trigger": {
            "ref": [
                "refs/heads/master",
                "refs/tags/**",
                "refs/pull/**",
            ],
        },
    }

def changelog(ctx, trigger = {}, depends_on = []):
    pipelines = []

    result = {
        'kind': 'pipeline',
        'type': 'docker',
        'name': 'changelog',
        'clone': {
            'disable': True,
        },
        'steps': [
            {
                'name': 'clone',
                'image': 'plugins/git-action:1',
                'pull': 'always',
                'settings': {
                    'actions': [
                        'clone',
                    ],
                    'remote': 'https://github.com/%s' % (ctx.repo.slug),
                    'branch': ctx.build.source if ctx.build.event == 'pull_request' else 'master',
                    'path': '/drone/src',
                    'netrc_machine': 'github.com',
                    'netrc_username': from_secret('github_username'),
                    'netrc_password': from_secret('github_token'),
                },
            },
            {
                'name': 'generate',
                'image': 'toolhippie/calens:latest',
                'pull': 'always',
                'commands': [
                    'calens >| CHANGELOG.md',
                ],
            },
            {
                'name': 'diff',
                'image': 'owncloud/alpine:latest',
                'pull': 'always',
                'commands': [
                    'git diff',
                ],
            },
            {
                'name': 'output',
                'image': 'toolhippie/calens:latest',
                'pull': 'always',
                'commands': [
                    'cat CHANGELOG.md',
                ],
            },
            {
                'name': 'publish',
                'image': 'plugins/git-action:1',
                'pull': 'always',
                'settings': {
                    'actions': [
                        'commit',
                        'push',
                    ],
                    'message': 'Automated changelog update [skip ci]',
                    'branch': 'master',
                    'author_email': 'devops@owncloud.com',
                    'author_name': 'ownClouders',
                    'netrc_machine': 'github.com',
                    'netrc_username': from_secret('github_username'),
                    'netrc_password': from_secret('github_token'),
                },
                'when': {
                    'ref': {
                        'exclude': [
                            'refs/pull/**',
                            'refs/tags/**'
                        ],
                    },
                },
            },
        ],
        'trigger': trigger,
        'depends_on': depends_on,
    }

    return result

def make(target, path, image = "owncloudci/transifex:latest"):
    return {
        "name": target,
        "image": image,
        "pull": "always",
        "environment": {
            "TX_TOKEN": from_secret("tx_token"),
        },
        "commands": [
            'cd "' + path + '"',
            "make " + target,
        ],
    }

def update_translations(ctx, name, path, read_image = "owncloudci/transifex:latest", write_image = "owncloudci/transifex:latest", trigger = {}, depends_on = []):
    return {
        "kind": "pipeline",
        "name": "translations-" + name,
        "platform": {
            "os": "linux",
            "arch": "amd64",
        },
        "steps": [
            make("l10n-read", path, read_image),
            make("l10n-push", path),
            make("l10n-pull", path),
            make("l10n-write", path, write_image),
            make("l10n-clean", path),
            # keep time window for commit races as small as possible
            {
                "name": "update-repo-before-commit",
                "image": "docker:git",
                "commands": [
                    "git stash",
                    "git pull --ff-only origin +refs/heads/$${DRONE_BRANCH}",
                    '[ "$(git stash list)" = "" ] || git stash pop',
                ],
            },
            whenOnline({
                "name": "commit",
                "image": "appleboy/drone-git-push",
                "pull": "always",
                "settings": {
                    "ssh_key": from_secret("git_push_ssh_key"),
                    "author_name": "ownClouders",
                    "author_email": "devops@owncloud.com",
                    "remote_name": "origin",
                    "branch": "${DRONE_BRANCH}",
                    "empty_commit": False,
                    "commit": True,
                    "commit_message": "[tx] updated " + name + " translations from transifex",
                    "no_verify": True,
                },
            }),
        ],
        "trigger": trigger,
        "depends_on": depends_on,
    }

def notification(name, depends_on = [], trigger = {}):
    trigger = dict(trigger)
    if not "status" in trigger:
        trigger["status"] = []

    trigger["status"].append("success")
    trigger["status"].append("failure")

    return {
        "kind": "pipeline",
        "name": "notifications-" + name,
        "platform": {
            "os": "linux",
            "arch": "amd64",
        },
        "clone": {
            "disable": True,
        },
        "steps": [
            {
                "name": "notification",
                "image": "plugins/slack",
                "pull": "always",
                "settings": {
                    "webhook": from_secret("slack_webhook"),
                    "channel": "desktop-ci",
                },
            },
        ],
        "trigger": trigger,
        "depends_on": depends_on,
    }<|MERGE_RESOLUTION|>--- conflicted
+++ resolved
@@ -172,19 +172,8 @@
                 ],
             },
         ],
-<<<<<<< HEAD
-        
         "trigger": trigger,
         "depends_on": depends_on,
-=======
-        "trigger": {
-            "ref": [
-                "refs/heads/master",
-                "refs/tags/**",
-                "refs/pull/**",
-            ],
-        },
->>>>>>> d4f57510
     }
 
 def build_client_docs(ctx):
