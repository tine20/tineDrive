<<<<<<< HEAD
# TODO: OSX and LIB_ONLY seem to require this to go to binary dir only
if(NOT TOKEN_AUTH_ONLY)
endif()

find_package(Qt5 5.12 COMPONENTS Core Network Xml Concurrent REQUIRED)
=======
find_package(Qt5 5.10 COMPONENTS Core Network Xml Concurrent REQUIRED)
>>>>>>> 6cbd980c
get_target_property (QT_QMAKE_EXECUTABLE Qt5::qmake IMPORTED_LOCATION)
message(STATUS "Using Qt ${Qt5Core_VERSION} (${QT_QMAKE_EXECUTABLE})")


if(NOT TOKEN_AUTH_ONLY)
    find_package(Qt5Keychain REQUIRED)
endif()

# TODO: Mingw64 7.3 might also need to be excluded here as it seems to not automatically link libssp
if(NOT MSVC)
  if(NOT (CMAKE_SYSTEM_PROCESSOR MATCHES "^(alpha|parisc|hppa)") AND NOT CMAKE_CROSSCOMPILING)
    if((CMAKE_CXX_COMPILER_ID MATCHES "GNU") AND (CMAKE_CXX_COMPILER_VERSION VERSION_LESS 4.9))
      set(CMAKE_C_FLAGS "${CMAKE_C_FLAGS} -fstack-protector --param=ssp-buffer-size=4")
      set(CMAKE_CXX_FLAGS "${CMAKE_CXX_FLAGS} -fstack-protector --param=ssp-buffer-size=4")
    else()
      set(CMAKE_C_FLAGS "${CMAKE_C_FLAGS} -fstack-protector-strong")
      set(CMAKE_CXX_FLAGS "${CMAKE_CXX_FLAGS} -fstack-protector-strong")
    endif()
  endif()

  string(TOLOWER "${CMAKE_BUILD_TYPE}" CMAKE_BUILD_TYPE_LOWER)
  if(CMAKE_BUILD_TYPE_LOWER MATCHES "(release|relwithdebinfo|minsizerel)")
    set(CMAKE_C_FLAGS "${CMAKE_C_FLAGS} -D_FORTIFY_SOURCE=2")
    set(CMAKE_CXX_FLAGS "${CMAKE_CXX_FLAGS} -D_FORTIFY_SOURCE=2")
  endif()
endif()

if(WIN32)
  # Enable DEP & ASLR
  if (MINGW)
    set(CMAKE_EXE_LINKER_FLAGS "${CMAKE_EXE_LINKER_FLAGS} -Wl,--nxcompat -Wl,--dynamicbase")
    set(CMAKE_SHARED_LINKER_FLAGS "${CMAKE_SHARED_LINKER_FLAGS} -Wl,--nxcompat -Wl,--dynamicbase")
  endif()
elseif(UNIX AND NOT APPLE)
  set(CMAKE_EXE_LINKER_FLAGS "${CMAKE_EXE_LINKER_FLAGS} -Wl,-z,relro -Wl,-z,now")
  set(CMAKE_SHARED_LINKER_FLAGS "${CMAKE_SHARED_LINKER_FLAGS} -Wl,-z,relro -Wl,-z,now")
endif()

add_subdirectory(csync)
add_subdirectory(libsync)
if (NOT BUILD_LIBRARIES_ONLY)
    if (BUILD_GUI)
        add_subdirectory(gui)
    endif()
    add_subdirectory(cmd)

    if (WITH_CRASHREPORTER)
        add_subdirectory(3rdparty/libcrashreporter-qt)
        add_subdirectory(crashreporter)
    endif()
endif(NOT BUILD_LIBRARIES_ONLY)

find_program(KRAZY2_EXECUTABLE krazy2)
if(KRAZY2_EXECUTABLE)
    # s/y k/y ALL k/ for building this target always
    add_custom_target( krazy krazy2 --check-sets c++,qt4,foss
                       ${PROJECT_SOURCE_DIR}/src/libsync/*.ui
                       ${PROJECT_SOURCE_DIR}/src/libsync/*.h
                       ${PROJECT_SOURCE_DIR}/src/libsync/*.cpp
                       ${PROJECT_SOURCE_DIR}/src/gui/*.ui
                       ${PROJECT_SOURCE_DIR}/src/gui/*.h
                       ${PROJECT_SOURCE_DIR}/src/gui/*.cpp
                       ${PROJECT_SOURCE_DIR}/src/cmd/*.h
                       ${PROJECT_SOURCE_DIR}/src/cmd/*.cpp
)
endif()
<|MERGE_RESOLUTION|>--- conflicted
+++ resolved
@@ -1,12 +1,4 @@
-<<<<<<< HEAD
-# TODO: OSX and LIB_ONLY seem to require this to go to binary dir only
-if(NOT TOKEN_AUTH_ONLY)
-endif()
-
 find_package(Qt5 5.12 COMPONENTS Core Network Xml Concurrent REQUIRED)
-=======
-find_package(Qt5 5.10 COMPONENTS Core Network Xml Concurrent REQUIRED)
->>>>>>> 6cbd980c
 get_target_property (QT_QMAKE_EXECUTABLE Qt5::qmake IMPORTED_LOCATION)
 message(STATUS "Using Qt ${Qt5Core_VERSION} (${QT_QMAKE_EXECUTABLE})")
 
