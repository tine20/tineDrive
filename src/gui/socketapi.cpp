/*
 * Copyright (C) by Dominik Schmidt <dev@dominik-schmidt.de>
 * Copyright (C) by Klaas Freitag <freitag@owncloud.com>
 * Copyright (C) by Roeland Jago Douma <roeland@famdouma.nl>
 *
 * This program is free software; you can redistribute it and/or modify
 * it under the terms of the GNU General Public License as published by
 * the Free Software Foundation; either version 2 of the License, or
 * (at your option) any later version.
 *
 * This program is distributed in the hope that it will be useful, but
 * WITHOUT ANY WARRANTY; without even the implied warranty of MERCHANTABILITY
 * or FITNESS FOR A PARTICULAR PURPOSE. See the GNU General Public License
 * for more details.
 */

#include "socketapi.h"

#include "config.h"
#include "configfile.h"
#include "folderman.h"
#include "folder.h"
#include "theme.h"
#include "common/syncjournalfilerecord.h"
#include "syncengine.h"
#include "syncfileitem.h"
#include "filesystem.h"
#include "version.h"
#include "account.h"
#include "accountstate.h"
#include "account.h"
#include "capabilities.h"
#include "common/asserts.h"
#include "guiutility.h"
#ifndef OWNCLOUD_TEST
#include "sharemanager.h"
#endif

#include <array>
#include <QBitArray>
#include <QUrl>
#include <QMetaMethod>
#include <QMetaObject>
#include <QStringList>
#include <QScopedPointer>
#include <QFile>
#include <QDir>
#include <QApplication>
#include <QLocalSocket>
#include <QStringBuilder>
#include <QMessageBox>
#include <QFileDialog>
#include <QClipboard>

#include <QStandardPaths>


// This is the version that is returned when the client asks for the VERSION.
// The first number should be changed if there is an incompatible change that breaks old clients.
// The second number should be changed when there are new features.
#define MIRALL_SOCKET_API_VERSION "1.1"

static inline QString removeTrailingSlash(QString path)
{
    Q_ASSERT(path.endsWith(QLatin1Char('/')));
    path.truncate(path.length() - 1);
    return path;
}

static QString buildMessage(const QString &verb, const QString &path, const QString &status = QString())
{
    QString msg(verb);

    if (!status.isEmpty()) {
        msg.append(QLatin1Char(':'));
        msg.append(status);
    }
    if (!path.isEmpty()) {
        msg.append(QLatin1Char(':'));
        QFileInfo fi(path);
        msg.append(QDir::toNativeSeparators(fi.absoluteFilePath()));
    }
    return msg;
}

namespace OCC {

Q_LOGGING_CATEGORY(lcSocketApi, "gui.socketapi", QtInfoMsg)
Q_LOGGING_CATEGORY(lcPublicLink, "gui.socketapi.publiclink", QtInfoMsg)

class BloomFilter
{
    // Initialize with m=1024 bits and k=2 (high and low 16 bits of a qHash).
    // For a client navigating in less than 100 directories, this gives us a probability less than (1-e^(-2*100/1024))^2 = 0.03147872136 false positives.
    const static int NumBits = 1024;

public:
    BloomFilter()
        : hashBits(NumBits)
    {
    }

    void storeHash(uint hash)
    {
        hashBits.setBit((hash & 0xFFFF) % NumBits);
        hashBits.setBit((hash >> 16) % NumBits);
    }
    bool isHashMaybeStored(uint hash) const
    {
        return hashBits.testBit((hash & 0xFFFF) % NumBits)
            && hashBits.testBit((hash >> 16) % NumBits);
    }

private:
    QBitArray hashBits;
};

class SocketListener
{
public:
    QPointer<QIODevice> socket;

    explicit SocketListener(QIODevice *socket)
        : socket(socket)
    {
    }

    void sendMessage(const QString &message, bool doWait = false) const
    {
        if (!socket) {
            qCInfo(lcSocketApi) << "Not sending message to dead socket:" << message;
            return;
        }

        qCInfo(lcSocketApi) << "Sending SocketAPI message -->" << message << "to" << socket;
        QString localMessage = message;
        if (!localMessage.endsWith(QLatin1Char('\n'))) {
            localMessage.append(QLatin1Char('\n'));
        }

        QByteArray bytesToSend = localMessage.toUtf8();
        qint64 sent = socket->write(bytesToSend);
        if (doWait) {
            socket->waitForBytesWritten(1000);
        }
        if (sent != bytesToSend.length()) {
            qCWarning(lcSocketApi) << "Could not send all data on socket for " << localMessage;
        }
    }

    void sendMessageIfDirectoryMonitored(const QString &message, uint systemDirectoryHash) const
    {
        if (_monitoredDirectoriesBloomFilter.isHashMaybeStored(systemDirectoryHash))
            sendMessage(message, false);
    }

    void registerMonitoredDirectory(uint systemDirectoryHash)
    {
        _monitoredDirectoriesBloomFilter.storeHash(systemDirectoryHash);
    }

private:
    BloomFilter _monitoredDirectoriesBloomFilter;
};

struct ListenerHasSocketPred
{
    QIODevice *socket;
    ListenerHasSocketPred(QIODevice *socket)
        : socket(socket)
    {
    }
    bool operator()(const SocketListener &listener) const { return listener.socket == socket; }
};

SocketApi::SocketApi(QObject *parent)
    : QObject(parent)
{
    QString socketPath;

    if (Utility::isWindows()) {
        socketPath = QLatin1String("\\\\.\\pipe\\")
            + QLatin1String("ownCloud-")
            + QString::fromLocal8Bit(qgetenv("USERNAME"));
        // TODO: once the windows extension supports multiple
        // client connections, switch back to the theme name
        // See issue #2388
        // + Theme::instance()->appName();
    } else if (Utility::isMac()) {
        // This must match the code signing Team setting of the extension
        // Example for developer builds (with ad-hoc signing identity): "" "com.owncloud.desktopclient" ".socketApi"
        // Example for official signed packages: "9B5WD74GWJ." "com.owncloud.desktopclient" ".socketApi"
        socketPath = SOCKETAPI_TEAM_IDENTIFIER_PREFIX APPLICATION_REV_DOMAIN ".socketApi";
#ifdef Q_OS_MAC
        // Tell Finder to use the Extension (checking it from System Preferences -> Extensions)
        system("pluginkit -e use -i  " APPLICATION_REV_DOMAIN ".FinderSyncExt &");
#endif
    } else if (Utility::isLinux() || Utility::isBSD()) {
        QString runtimeDir;
        runtimeDir = QStandardPaths::writableLocation(QStandardPaths::RuntimeLocation);
        socketPath = runtimeDir + "/" + Theme::instance()->appName() + "/socket";
    } else {
        qCWarning(lcSocketApi) << "An unexpected system detected, this probably won't work.";
    }

    SocketApiServer::removeServer(socketPath);
    QFileInfo info(socketPath);
    if (!info.dir().exists()) {
        bool result = info.dir().mkpath(".");
        qCDebug(lcSocketApi) << "creating" << info.dir().path() << result;
        if (result) {
            QFile::setPermissions(socketPath,
                QFile::Permissions(QFile::ReadOwner + QFile::WriteOwner + QFile::ExeOwner));
        }
    }
    if (!_localServer.listen(socketPath)) {
        qCWarning(lcSocketApi) << "can't start server" << socketPath;
    } else {
        qCInfo(lcSocketApi) << "server started, listening at " << socketPath;
    }

    connect(&_localServer, &SocketApiServer::newConnection, this, &SocketApi::slotNewConnection);

    // folder watcher
    connect(FolderMan::instance(), &FolderMan::folderSyncStateChange, this, &SocketApi::slotUpdateFolderView);
}

SocketApi::~SocketApi()
{
    qCDebug(lcSocketApi) << "dtor";
    _localServer.close();
    // All remaining sockets will be destroyed with _localServer, their parent
    ASSERT(_listeners.isEmpty() || _listeners.first().socket->parent() == &_localServer);
    _listeners.clear();

#ifdef Q_OS_MAC
    // Unload the extension (uncheck from System Preferences -> Extensions)
    system("pluginkit -e ignore -i  " APPLICATION_REV_DOMAIN ".FinderSyncExt &");
#endif
}

void SocketApi::slotNewConnection()
{
    // Note that on macOS this is not actually a line-based QIODevice, it's a SocketApiSocket which is our
    // custom message based macOS IPC.
    QIODevice *socket = _localServer.nextPendingConnection();

    if (!socket) {
        return;
    }
    qCInfo(lcSocketApi) << "New connection" << socket;
    connect(socket, &QIODevice::readyRead, this, &SocketApi::slotReadSocket);
    connect(socket, SIGNAL(disconnected()), this, SLOT(onLostConnection()));
    connect(socket, &QObject::destroyed, this, &SocketApi::slotSocketDestroyed);
    ASSERT(socket->readAll().isEmpty());

    _listeners.append(SocketListener(socket));
    SocketListener &listener = _listeners.last();

    foreach (Folder *f, FolderMan::instance()->map()) {
        if (f->canSync()) {
            QString message = buildRegisterPathMessage(removeTrailingSlash(f->path()));
            listener.sendMessage(message);
        }
    }
}

void SocketApi::onLostConnection()
{
    qCInfo(lcSocketApi) << "Lost connection " << sender();
    sender()->deleteLater();

    auto socket = qobject_cast<QIODevice *>(sender());
    ASSERT(socket);
    _listeners.erase(std::remove_if(_listeners.begin(), _listeners.end(), ListenerHasSocketPred(socket)), _listeners.end());
}

void SocketApi::slotSocketDestroyed(QObject *obj)
{
    QIODevice *socket = static_cast<QIODevice *>(obj);
    _listeners.erase(std::remove_if(_listeners.begin(), _listeners.end(), ListenerHasSocketPred(socket)), _listeners.end());
}

void SocketApi::slotReadSocket()
{
    QIODevice *socket = qobject_cast<QIODevice *>(sender());
    ASSERT(socket);

    // Find the SocketListener
    //
    // It's possible for the disconnected() signal to be triggered before
    // the readyRead() signals are received - in that case there won't be a
    // valid listener. We execute the handler anyway, but it will work with
    // a SocketListener that doesn't send any messages.
    static auto noListener = SocketListener(nullptr);
    SocketListener *listener = &noListener;
    auto listenerIt = std::find_if(_listeners.begin(), _listeners.end(), ListenerHasSocketPred(socket));
    if (listenerIt != _listeners.end()) {
        listener = &*listenerIt;
    }

    while (socket->canReadLine()) {
        // Make sure to normalize the input from the socket to
        // make sure that the path will match, especially on OS X.
        QString line = QString::fromUtf8(socket->readLine()).normalized(QString::NormalizationForm_C);
        line.chop(1); // remove the '\n'
        qCInfo(lcSocketApi) << "Received SocketAPI message <--" << line << "from" << socket;
        QByteArray command = line.split(":").value(0).toLatin1();
        QByteArray functionWithArguments = "command_" + command + "(QString,SocketListener*)";
        int indexOfMethod = staticMetaObject.indexOfMethod(functionWithArguments);

        QString argument = line.remove(0, command.length() + 1);
        if (indexOfMethod != -1) {
            staticMetaObject.method(indexOfMethod).invoke(this, Q_ARG(QString, argument), Q_ARG(SocketListener *, listener));
        } else {
            qCWarning(lcSocketApi) << "The command is not supported by this version of the client:" << command << "with argument:" << argument;
        }
    }
}

void SocketApi::slotRegisterPath(const QString &alias)
{
    // Make sure not to register twice to each connected client
    if (_registeredAliases.contains(alias))
        return;

    Folder *f = FolderMan::instance()->folder(alias);
    if (f) {
        QString message = buildRegisterPathMessage(removeTrailingSlash(f->path()));
        foreach (auto &listener, _listeners) {
            listener.sendMessage(message);
        }
    }

    _registeredAliases.insert(alias);
}

void SocketApi::slotUnregisterPath(const QString &alias)
{
    if (!_registeredAliases.contains(alias))
        return;

    Folder *f = FolderMan::instance()->folder(alias);
    if (f)
        broadcastMessage(buildMessage(QLatin1String("UNREGISTER_PATH"), removeTrailingSlash(f->path()), QString()), true);

    _registeredAliases.remove(alias);
}

void SocketApi::slotUpdateFolderView(Folder *f)
{
    if (_listeners.isEmpty()) {
        return;
    }

    if (f) {
        // do only send UPDATE_VIEW for a couple of status
        if (f->syncResult().status() == SyncResult::SyncPrepare
            || f->syncResult().status() == SyncResult::Success
            || f->syncResult().status() == SyncResult::Paused
            || f->syncResult().status() == SyncResult::Problem
            || f->syncResult().status() == SyncResult::Error
            || f->syncResult().status() == SyncResult::SetupError) {
            QString rootPath = removeTrailingSlash(f->path());
            broadcastStatusPushMessage(rootPath, f->syncEngine().syncFileStatusTracker().fileStatus(""));

            broadcastMessage(buildMessage(QLatin1String("UPDATE_VIEW"), rootPath));
        } else {
            qCDebug(lcSocketApi) << "Not sending UPDATE_VIEW for" << f->alias() << "because status() is" << f->syncResult().status();
        }
    }
}

void SocketApi::broadcastMessage(const QString &msg, bool doWait)
{
    foreach (auto &listener, _listeners) {
        listener.sendMessage(msg, doWait);
    }
}

void SocketApi::processShareRequest(const QString &localFile, SocketListener *listener, ShareDialogStartPage startPage)
{
    auto theme = Theme::instance();

    auto fileData = FileData::get(localFile);
    auto shareFolder = fileData.folder;
    if (!shareFolder) {
        const QString message = QLatin1String("SHARE:NOP:") + QDir::toNativeSeparators(localFile);
        // files that are not within a sync folder are not synced.
        listener->sendMessage(message);
    } else if (!shareFolder->accountState()->isConnected()) {
        const QString message = QLatin1String("SHARE:NOTCONNECTED:") + QDir::toNativeSeparators(localFile);
        // if the folder isn't connected, don't open the share dialog
        listener->sendMessage(message);
    } else if (!theme->linkSharing() && (!theme->userGroupSharing() || shareFolder->accountState()->account()->serverVersionInt() < Account::makeServerVersion(8, 2, 0))) {
        const QString message = QLatin1String("SHARE:NOP:") + QDir::toNativeSeparators(localFile);
        listener->sendMessage(message);
    } else {
        // If the file doesn't have a journal record, it might not be uploaded yet
        if (!fileData.journalRecord().isValid()) {
            const QString message = QLatin1String("SHARE:NOTSYNCED:") + QDir::toNativeSeparators(localFile);
            listener->sendMessage(message);
            return;
        }

        auto &remotePath = fileData.serverRelativePath;

        // Can't share root folder
        if (remotePath == "/") {
            const QString message = QLatin1String("SHARE:CANNOTSHAREROOT:") + QDir::toNativeSeparators(localFile);
            listener->sendMessage(message);
            return;
        }

        const QString message = QLatin1String("SHARE:OK:") + QDir::toNativeSeparators(localFile);
        listener->sendMessage(message);

        emit shareCommandReceived(remotePath, fileData.localPath, startPage);
    }
}

void SocketApi::broadcastStatusPushMessage(const QString &systemPath, SyncFileStatus fileStatus)
{
    QString msg = buildMessage(QLatin1String("STATUS"), systemPath, fileStatus.toSocketAPIString());
    Q_ASSERT(!systemPath.endsWith('/'));
    uint directoryHash = qHash(systemPath.left(systemPath.lastIndexOf('/')));
    foreach (auto &listener, _listeners) {
        listener.sendMessageIfDirectoryMonitored(msg, directoryHash);
    }
}

void SocketApi::command_RETRIEVE_FOLDER_STATUS(const QString &argument, SocketListener *listener)
{
    // This command is the same as RETRIEVE_FILE_STATUS
    command_RETRIEVE_FILE_STATUS(argument, listener);
}

void SocketApi::command_RETRIEVE_FILE_STATUS(const QString &argument, SocketListener *listener)
{
    QString statusString;

    auto fileData = FileData::get(argument);
    if (!fileData.folder) {
        // this can happen in offline mode e.g.: nothing to worry about
        statusString = QLatin1String("NOP");
    } else {
        // The user probably visited this directory in the file shell.
        // Let the listener know that it should now send status pushes for sibblings of this file.
        QString directory = fileData.localPath.left(fileData.localPath.lastIndexOf('/'));
        listener->registerMonitoredDirectory(qHash(directory));

        SyncFileStatus fileStatus = fileData.syncFileStatus();
        statusString = fileStatus.toSocketAPIString();
    }

    const QString message = QLatin1String("STATUS:") % statusString % QLatin1Char(':') % QDir::toNativeSeparators(argument);
    listener->sendMessage(message);
}

void SocketApi::command_SHARE(const QString &localFile, SocketListener *listener)
{
    processShareRequest(localFile, listener, ShareDialogStartPage::UsersAndGroups);
}

void SocketApi::command_MANAGE_PUBLIC_LINKS(const QString &localFile, SocketListener *listener)
{
    processShareRequest(localFile, listener, ShareDialogStartPage::PublicLinks);
}

void SocketApi::command_VERSION(const QString &, SocketListener *listener)
{
    listener->sendMessage(QLatin1String("VERSION:" MIRALL_VERSION_STRING ":" MIRALL_SOCKET_API_VERSION));
}

void SocketApi::command_SHARE_MENU_TITLE(const QString &, SocketListener *listener)
{
    listener->sendMessage(QLatin1String("SHARE_MENU_TITLE:") + tr("Share with %1", "parameter is ownCloud").arg(Theme::instance()->appNameGUI()));
}

// don't pull the share manager into socketapi unittests
#ifndef OWNCLOUD_TEST

class GetOrCreatePublicLinkShare : public QObject
{
    Q_OBJECT
public:
    GetOrCreatePublicLinkShare(const AccountPtr &account, const QString &localFile,
        std::function<void(const QString &link)> targetFun, QObject *parent)
        : QObject(parent)
        , _shareManager(account)
        , _localFile(localFile)
        , _targetFun(targetFun)
    {
        connect(&_shareManager, &ShareManager::sharesFetched,
            this, &GetOrCreatePublicLinkShare::sharesFetched);
        connect(&_shareManager, &ShareManager::linkShareCreated,
            this, &GetOrCreatePublicLinkShare::linkShareCreated);
        connect(&_shareManager, &ShareManager::serverError,
            this, &GetOrCreatePublicLinkShare::serverError);
    }

    void run()
    {
        qCDebug(lcPublicLink) << "Fetching shares";
        _shareManager.fetchShares(_localFile);
    }

private slots:
    void sharesFetched(const QList<QSharedPointer<Share>> &shares)
    {
        auto shareName = SocketApi::tr("Context menu share");
        // If there already is a context menu share, reuse it
        for (const auto &share : shares) {
            const auto linkShare = qSharedPointerDynamicCast<LinkShare>(share);
            if (!linkShare)
                continue;

            if (linkShare->getName() == shareName) {
                qCDebug(lcPublicLink) << "Found existing share, reusing";
                return success(linkShare->getLink().toString());
            }
        }

        // otherwise create a new one
        qCDebug(lcPublicLink) << "Creating new share";
        _shareManager.createLinkShare(_localFile, shareName, QString());
    }

    void linkShareCreated(const QSharedPointer<LinkShare> &share)
    {
        qCDebug(lcPublicLink) << "New share created";
        success(share->getLink().toString());
    }

    void serverError(int code, const QString &message)
    {
        qCWarning(lcPublicLink) << "Share fetch/create error" << code << message;
        QMessageBox::warning(
            0,
            tr("Sharing error"),
            tr("Could not retrieve or create the public link share. Error:\n\n%1").arg(message),
            QMessageBox::Ok,
            QMessageBox::NoButton);
        deleteLater();
    }

private:
    void success(const QString &link)
    {
        _targetFun(link);
        deleteLater();
    }

    ShareManager _shareManager;
    QString _localFile;
    std::function<void(const QString &url)> _targetFun;
};

#else

class GetOrCreatePublicLinkShare : public QObject
{
    Q_OBJECT
public:
    GetOrCreatePublicLinkShare(const AccountPtr &, const QString &,
        std::function<void(const QString &link)>, QObject *)
    {
    }

    void run()
    {
    }
};

#endif

void SocketApi::command_COPY_PUBLIC_LINK(const QString &localFile, SocketListener *)
{
    auto fileData = FileData::get(localFile);
    if (!fileData.folder)
        return;

    AccountPtr account = fileData.folder->accountState()->account();
    auto job = new GetOrCreatePublicLinkShare(account, fileData.serverRelativePath, [](const QString &url) { copyUrlToClipboard(url); }, this);
    job->run();
}

// Fetches the private link url asynchronously and then calls the target slot
void SocketApi::fetchPrivateLinkUrlHelper(const QString &localFile, const std::function<void(const QString &url)> &targetFun)
{
    auto fileData = FileData::get(localFile);
    if (!fileData.folder) {
        qCWarning(lcSocketApi) << "Unknown path" << localFile;
        return;
    }

    auto record = fileData.journalRecord();
    if (!record.isValid())
        return;

    fetchPrivateLinkUrl(
        fileData.folder->accountState()->account(),
        fileData.serverRelativePath,
        record.legacyDeriveNumericFileId(),
        this,
        targetFun);
}

void SocketApi::command_COPY_PRIVATE_LINK(const QString &localFile, SocketListener *)
{
    fetchPrivateLinkUrlHelper(localFile, &SocketApi::copyUrlToClipboard);
}

void SocketApi::command_EMAIL_PRIVATE_LINK(const QString &localFile, SocketListener *)
{
    fetchPrivateLinkUrlHelper(localFile, &SocketApi::emailPrivateLink);
}

void SocketApi::command_OPEN_PRIVATE_LINK(const QString &localFile, SocketListener *)
{
    fetchPrivateLinkUrlHelper(localFile, &SocketApi::openPrivateLink);
}

void SocketApi::copyUrlToClipboard(const QString &link)
{
    QApplication::clipboard()->setText(link);
}

void SocketApi::command_MAKE_AVAILABLE_LOCALLY(const QString &filesArg, SocketListener *)
{
    QStringList files = filesArg.split(QLatin1Char('\x1e')); // Record Separator

    for (const auto &file : files) {
        auto data = FileData::get(file);
        if (!data.folder)
            continue;

        // Update the pin state on all items
        auto pinPath = data.folderRelativePathNoVfsSuffix();
        data.folder->vfs().setPinState(pinPath, PinState::AlwaysLocal);

        // Trigger the recursive download
        data.folder->downloadVirtualFile(data.folderRelativePath);
    }
}

/* Go over all the files and replace them by a virtual file */
void SocketApi::command_MAKE_ONLINE_ONLY(const QString &filesArg, SocketListener *)
{
    QStringList files = filesArg.split(QLatin1Char('\x1e')); // Record Separator

    for (const auto &file : files) {
<<<<<<< HEAD
        auto data = FileData::get(file);
        if (!data.folder)
            continue;

        // Update the pin state on all items
        auto pinPath = data.folderRelativePathNoVfsSuffix();
        data.folder->vfs().setPinState(pinPath, PinState::OnlineOnly);

        // Trigger recursive dehydration
        data.folder->dehydrateFile(data.folderRelativePath);
    }
}

void SocketApi::command_DELETE_ITEM(const QString &localFile, SocketListener *)
{
    QFileInfo info(localFile);

    auto result = QMessageBox::question(
        nullptr, tr("Confirm deletion"),
        info.isDir()
            ? tr("Do you want to delete the directory <i>%1</i> and all its contents permanently?").arg(info.dir().dirName())
            : tr("Do you want to delete the file <i>%1</i> permanently?").arg(info.fileName()),
        QMessageBox::Yes, QMessageBox::No);
    if (result != QMessageBox::Yes)
        return;

    if (info.isDir()) {
        FileSystem::removeRecursively(localFile);
    } else {
        QFile(localFile).remove();
    }
}

void SocketApi::command_MOVE_ITEM(const QString &localFile, SocketListener *)
{
    auto fileData = FileData::get(localFile);
    auto parentDir = fileData.parentFolder();
    if (!fileData.folder)
        return; // should not have shown menu item

    QString defaultDirAndName = fileData.folderRelativePath;

    // If it's a conflict, we want to save it under the base name by default
    if (Utility::isConflictFile(defaultDirAndName)) {
        defaultDirAndName = fileData.folder->journalDb()->conflictFileBaseName(fileData.folderRelativePath.toUtf8());
    }

    // If the parent doesn't accept new files, go to the root of the sync folder
    QFileInfo fileInfo(localFile);
    auto parentRecord = parentDir.journalRecord();
    if ((fileInfo.isFile() && !parentRecord._remotePerm.hasPermission(RemotePermissions::CanAddFile))
        || (fileInfo.isDir() && !parentRecord._remotePerm.hasPermission(RemotePermissions::CanAddSubDirectories))) {
        defaultDirAndName = QFileInfo(defaultDirAndName).fileName();
    }

    // Add back the folder path
    defaultDirAndName = QDir(fileData.folder->path()).filePath(defaultDirAndName);

    auto target = QFileDialog::getSaveFileName(
        nullptr,
        tr("Select new location..."),
        defaultDirAndName,
        QString(), nullptr, QFileDialog::HideNameFilterDetails);
    if (target.isEmpty())
        return;

    QString error;
    if (!FileSystem::uncheckedRenameReplace(localFile, target, &error)) {
        qCWarning(lcSocketApi) << "Rename error:" << error;
        QMessageBox::warning(
            nullptr, tr("Error"),
            tr("Moving file failed:\n\n%1").arg(error));
=======
        QString relativePath;
        auto folder = FolderMan::instance()->folderForPath(file, &relativePath);
        if (!folder)
            continue;
        if (file.endsWith(suffix))
            continue;
        QFileInfo fi(file);
        if (fi.isDir()) {
            folder->journalDb()->getFilesBelowPath(relativePath.toUtf8(), [&](const SyncJournalFileRecord &rec) {
                if (rec._type != ItemTypeFile || rec._path.endsWith(APPLICATION_DOTVIRTUALFILE_SUFFIX))
                    return;
                QString file = folder->path() + '/' + QString::fromUtf8(rec._path);
                if (!FileSystem::rename(file, file + suffix)) {
                    qCWarning(lcSocketApi) << "Unable to rename " << file;
                }
            });
        } else {
            SyncJournalFileRecord record;
            if (!folder->journalDb()->getFileRecord(relativePath, &record) || !record.isValid())
                continue;
            if (!FileSystem::rename(file, file + suffix)) {
                qCWarning(lcSocketApi) << "Unable to rename " << file;
            }
        }
        folder->slotWatchedPathChanged(file); // make sure it is in the _localDiscoveryTracker list
        FolderMan::instance()->scheduleFolder(folder);
>>>>>>> c859f879
    }
}

void SocketApi::emailPrivateLink(const QString &link)
{
    Utility::openEmailComposer(
        tr("I shared something with you"),
        link,
        0);
}

void OCC::SocketApi::openPrivateLink(const QString &link)
{
    Utility::openBrowser(link, nullptr);
}

void SocketApi::command_GET_STRINGS(const QString &argument, SocketListener *listener)
{
    static std::array<std::pair<const char *, QString>, 5> strings { {
        { "SHARE_MENU_TITLE", tr("Share...") },
        { "CONTEXT_MENU_TITLE", Theme::instance()->appNameGUI() },
        { "COPY_PRIVATE_LINK_MENU_TITLE", tr("Copy private link to clipboard") },
        { "EMAIL_PRIVATE_LINK_MENU_TITLE", tr("Send private link by email...") },
    } };
    listener->sendMessage(QString("GET_STRINGS:BEGIN"));
    for (auto key_value : strings) {
        if (argument.isEmpty() || argument == QLatin1String(key_value.first)) {
            listener->sendMessage(QString("STRING:%1:%2").arg(key_value.first, key_value.second));
        }
    }
    listener->sendMessage(QString("GET_STRINGS:END"));
}

void SocketApi::sendSharingContextMenuOptions(const FileData &fileData, SocketListener *listener)
{
    auto record = fileData.journalRecord();
    bool isOnTheServer = record.isValid();
    auto flagString = isOnTheServer ? QLatin1String("::") : QLatin1String(":d:");

    auto capabilities = fileData.folder->accountState()->account()->capabilities();
    auto theme = Theme::instance();
    if (!capabilities.shareAPI() || !(theme->userGroupSharing() || (theme->linkSharing() && capabilities.sharePublicLink())))
        return;

    // If sharing is globally disabled, do not show any sharing entries.
    // If there is no permission to share for this file, add a disabled entry saying so
    if (isOnTheServer && !record._remotePerm.isNull() && !record._remotePerm.hasPermission(RemotePermissions::CanReshare)) {
        listener->sendMessage(QLatin1String("MENU_ITEM:DISABLED:d:") + tr("Resharing this file is not allowed"));
    } else {
        listener->sendMessage(QLatin1String("MENU_ITEM:SHARE") + flagString + tr("Share..."));

        // Do we have public links?
        bool publicLinksEnabled = theme->linkSharing() && capabilities.sharePublicLink();

        // Is is possible to create a public link without user choices?
        bool canCreateDefaultPublicLink = publicLinksEnabled
            && !capabilities.sharePublicLinkEnforceExpireDate()
            && !capabilities.sharePublicLinkEnforcePassword();

        if (canCreateDefaultPublicLink) {
            listener->sendMessage(QLatin1String("MENU_ITEM:COPY_PUBLIC_LINK") + flagString + tr("Copy public link to clipboard"));
        } else if (publicLinksEnabled) {
            listener->sendMessage(QLatin1String("MENU_ITEM:MANAGE_PUBLIC_LINKS") + flagString + tr("Copy public link to clipboard"));
        }
    }

    listener->sendMessage(QLatin1String("MENU_ITEM:COPY_PRIVATE_LINK") + flagString + tr("Copy private link to clipboard"));

    // Disabled: only providing email option for private links would look odd,
    // and the copy option is more general.
    //listener->sendMessage(QLatin1String("MENU_ITEM:EMAIL_PRIVATE_LINK") + flagString + tr("Send private link by email..."));
}

SocketApi::FileData SocketApi::FileData::get(const QString &localFile)
{
    FileData data;

    data.localPath = QDir::cleanPath(localFile);
    if (data.localPath.endsWith(QLatin1Char('/')))
        data.localPath.chop(1);

    data.folder = FolderMan::instance()->folderForPath(data.localPath, &data.folderRelativePath);
    if (!data.folder)
        return data;

    data.serverRelativePath = QDir(data.folder->remotePath()).filePath(data.folderRelativePath);
    QString virtualFileExt = QStringLiteral(APPLICATION_DOTVIRTUALFILE_SUFFIX);
    if (data.serverRelativePath.endsWith(virtualFileExt)) {
        data.serverRelativePath.chop(virtualFileExt.size());
    }
    return data;
}

QString SocketApi::FileData::folderRelativePathNoVfsSuffix() const
{
    auto result = folderRelativePath;
    QString virtualFileExt = QStringLiteral(APPLICATION_DOTVIRTUALFILE_SUFFIX);
    if (result.endsWith(virtualFileExt)) {
        result.chop(virtualFileExt.size());
    }
    return result;
}

SyncFileStatus SocketApi::FileData::syncFileStatus() const
{
    if (!folder)
        return SyncFileStatus::StatusNone;
    return folder->syncEngine().syncFileStatusTracker().fileStatus(folderRelativePath);
}

SyncJournalFileRecord SocketApi::FileData::journalRecord() const
{
    SyncJournalFileRecord record;
    if (!folder)
        return record;
    folder->journalDb()->getFileRecord(folderRelativePath, &record);
    return record;
}

SocketApi::FileData SocketApi::FileData::parentFolder() const
{
    return FileData::get(QFileInfo(localPath).dir().path().toUtf8());
}

void SocketApi::command_GET_MENU_ITEMS(const QString &argument, OCC::SocketListener *listener)
{
    listener->sendMessage(QString("GET_MENU_ITEMS:BEGIN"));
    QStringList files = argument.split(QLatin1Char('\x1e')); // Record Separator

    // Find the common sync folder.
    // syncFolder will be null if files are in different folders.
    Folder *folder = nullptr;
    for (const auto &file : files) {
        auto f = FolderMan::instance()->folderForPath(file);
        if (f != folder) {
            if (!folder) {
                folder = f;
            } else {
                folder = nullptr;
                break;
            }
        }
    }

    // Some options only show for single files
    if (files.size() == 1) {
        FileData fileData = FileData::get(files.first());
        auto record = fileData.journalRecord();
        bool isOnTheServer = record.isValid();
        auto flagString = isOnTheServer ? QLatin1String("::") : QLatin1String(":d:");

        if (fileData.folder && fileData.folder->accountState()->isConnected()) {
            sendSharingContextMenuOptions(fileData, listener);
            listener->sendMessage(QLatin1String("MENU_ITEM:OPEN_PRIVATE_LINK") + flagString + tr("Open in browser"));

            // Conflict files get conflict resolution actions
            bool isConflict = Utility::isConflictFile(fileData.folderRelativePath);
            if (isConflict || !isOnTheServer) {
                // Check whether this new file is in a read-only directory
                QFileInfo fileInfo(fileData.localPath);
                auto parentDir = fileData.parentFolder();
                auto parentRecord = parentDir.journalRecord();
                bool canAddToDir =
                    (fileInfo.isFile() && !parentRecord._remotePerm.hasPermission(RemotePermissions::CanAddFile))
                    || (fileInfo.isDir() && !parentRecord._remotePerm.hasPermission(RemotePermissions::CanAddSubDirectories));
                bool canChangeFile =
                    !isOnTheServer
                    || (record._remotePerm.hasPermission(RemotePermissions::CanDelete)
                           && record._remotePerm.hasPermission(RemotePermissions::CanMove)
                           && record._remotePerm.hasPermission(RemotePermissions::CanRename));

                if (isConflict && canChangeFile) {
                    if (canAddToDir) {
                        if (isOnTheServer) {
                            // Conflict file that is already uploaded
                            listener->sendMessage(QLatin1String("MENU_ITEM:MOVE_ITEM::") + tr("Rename..."));
                        } else {
                            // Local-only conflict file
                            listener->sendMessage(QLatin1String("MENU_ITEM:MOVE_ITEM::") + tr("Rename and upload..."));
                        }
                    } else {
                        if (isOnTheServer) {
                            // Uploaded conflict file in read-only directory
                            listener->sendMessage(QLatin1String("MENU_ITEM:MOVE_ITEM::") + tr("Move and rename..."));
                        } else {
                            // Local-only conflict file in a read-only dir
                            listener->sendMessage(QLatin1String("MENU_ITEM:MOVE_ITEM::") + tr("Move, rename and upload..."));
                        }
                    }
                    listener->sendMessage(QLatin1String("MENU_ITEM:DELETE_ITEM::") + tr("Delete local changes"));
                }

                // File in a read-only directory?
                if (!isConflict && !isOnTheServer && !canAddToDir) {
                    listener->sendMessage(QLatin1String("MENU_ITEM:MOVE_ITEM::") + tr("Move and upload..."));
                    listener->sendMessage(QLatin1String("MENU_ITEM:DELETE_ITEM::") + tr("Delete"));
                }
            }
        }
    }

    // File availability actions
    if (folder
        && folder->supportsVirtualFiles()
        && folder->vfs().socketApiPinStateActionsShown()) {
        bool hasAlwaysLocal = false;
        bool hasOnlineOnly = false;
        bool hasHydratedOnlineOnly = false;
        bool hasDehydratedOnlineOnly = false;
        for (const auto &file : files) {
            auto fileData = FileData::get(file);
            auto path = fileData.folderRelativePathNoVfsSuffix();
            auto pinState = folder->vfs().pinState(path);
            if (!pinState) {
                // db error
                hasAlwaysLocal = true;
                hasOnlineOnly = true;
            } else if (*pinState == PinState::AlwaysLocal) {
                hasAlwaysLocal = true;
            } else if (*pinState == PinState::OnlineOnly) {
                hasOnlineOnly = true;
                auto record = fileData.journalRecord();
                if (record._type == ItemTypeFile)
                    hasHydratedOnlineOnly = true;
                if (record.isVirtualFile())
                    hasDehydratedOnlineOnly = true;
            }
        }

        auto makePinContextMenu = [listener](QString currentState, QString availableLocally, QString onlineOnly) {
            listener->sendMessage(QLatin1String("MENU_ITEM:CURRENT_PIN:d:") + currentState);
            if (!availableLocally.isEmpty())
                listener->sendMessage(QLatin1String("MENU_ITEM:MAKE_AVAILABLE_LOCALLY::") + availableLocally);
            if (!onlineOnly.isEmpty())
                listener->sendMessage(QLatin1String("MENU_ITEM:MAKE_ONLINE_ONLY::") + onlineOnly);
        };

        // TODO: Should be a submenu, should use menu item checkmarks where available, should use icons
        if (hasAlwaysLocal) {
            if (!hasOnlineOnly) {
                makePinContextMenu(
                    tr("Currently available locally"),
                    QString(),
                    tr("Make available online only"));
            } else { // local + online
                makePinContextMenu(
                    tr("Current availability is mixed"),
                    tr("Make all available locally"),
                    tr("Make all available online only"));
            }
        } else if (hasOnlineOnly) {
            if (hasDehydratedOnlineOnly && !hasHydratedOnlineOnly) {
                makePinContextMenu(
                    tr("Currently available online only"),
                    tr("Make available locally"),
                    QString());
            } else if (hasHydratedOnlineOnly && !hasDehydratedOnlineOnly) {
                makePinContextMenu(
                    tr("Currently available, but marked online only"),
                    tr("Make available locally"),
                    tr("Make available online only"));
            } else { // hydrated + dehydrated
                makePinContextMenu(
                    tr("Some currently available, all marked online only"),
                    tr("Make available locally"),
                    tr("Make available online only"));
            }
        }
    }

    listener->sendMessage(QString("GET_MENU_ITEMS:END"));
}

QString SocketApi::buildRegisterPathMessage(const QString &path)
{
    QFileInfo fi(path);
    QString message = QLatin1String("REGISTER_PATH:");
    message.append(QDir::toNativeSeparators(fi.absoluteFilePath()));
    return message;
}

} // namespace OCC

#include "socketapi.moc"<|MERGE_RESOLUTION|>--- conflicted
+++ resolved
@@ -650,7 +650,6 @@
     QStringList files = filesArg.split(QLatin1Char('\x1e')); // Record Separator
 
     for (const auto &file : files) {
-<<<<<<< HEAD
         auto data = FileData::get(file);
         if (!data.folder)
             continue;
@@ -723,34 +722,6 @@
         QMessageBox::warning(
             nullptr, tr("Error"),
             tr("Moving file failed:\n\n%1").arg(error));
-=======
-        QString relativePath;
-        auto folder = FolderMan::instance()->folderForPath(file, &relativePath);
-        if (!folder)
-            continue;
-        if (file.endsWith(suffix))
-            continue;
-        QFileInfo fi(file);
-        if (fi.isDir()) {
-            folder->journalDb()->getFilesBelowPath(relativePath.toUtf8(), [&](const SyncJournalFileRecord &rec) {
-                if (rec._type != ItemTypeFile || rec._path.endsWith(APPLICATION_DOTVIRTUALFILE_SUFFIX))
-                    return;
-                QString file = folder->path() + '/' + QString::fromUtf8(rec._path);
-                if (!FileSystem::rename(file, file + suffix)) {
-                    qCWarning(lcSocketApi) << "Unable to rename " << file;
-                }
-            });
-        } else {
-            SyncJournalFileRecord record;
-            if (!folder->journalDb()->getFileRecord(relativePath, &record) || !record.isValid())
-                continue;
-            if (!FileSystem::rename(file, file + suffix)) {
-                qCWarning(lcSocketApi) << "Unable to rename " << file;
-            }
-        }
-        folder->slotWatchedPathChanged(file); // make sure it is in the _localDiscoveryTracker list
-        FolderMan::instance()->scheduleFolder(folder);
->>>>>>> c859f879
     }
 }
 
