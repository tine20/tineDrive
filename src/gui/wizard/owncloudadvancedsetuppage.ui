<?xml version="1.0" encoding="UTF-8"?>
<ui version="4.0">
 <class>OwncloudAdvancedSetupPage</class>
 <widget class="QWidget" name="OwncloudAdvancedSetupPage">
  <property name="geometry">
   <rect>
    <x>0</x>
    <y>0</y>
    <width>800</width>
    <height>600</height>
   </rect>
  </property>
  <property name="sizePolicy">
   <sizepolicy hsizetype="Maximum" vsizetype="Maximum">
    <horstretch>0</horstretch>
    <verstretch>0</verstretch>
   </sizepolicy>
  </property>
  <property name="windowTitle">
   <string>Form</string>
  </property>
  <layout class="QVBoxLayout" name="verticalLayout_4">
   <item>
    <widget class="QLabel" name="topLabel">
     <property name="sizePolicy">
      <sizepolicy hsizetype="Preferred" vsizetype="Fixed">
       <horstretch>0</horstretch>
       <verstretch>0</verstretch>
      </sizepolicy>
     </property>
     <property name="text">
      <string>TextLabel</string>
     </property>
     <property name="textFormat">
      <enum>Qt::RichText</enum>
     </property>
     <property name="alignment">
      <set>Qt::AlignCenter</set>
     </property>
     <property name="wordWrap">
      <bool>true</bool>
     </property>
    </widget>
   </item>
   <item>
    <widget class="QWidget" name="syncTypeWidget" native="true">
     <layout class="QHBoxLayout" name="horizontalLayout_9">
      <item>
       <layout class="QVBoxLayout" name="verticalLayout_2">
        <item>
         <widget class="QLabel" name="lServerIcon">
          <property name="sizePolicy">
           <sizepolicy hsizetype="Fixed" vsizetype="Fixed">
            <horstretch>0</horstretch>
            <verstretch>0</verstretch>
           </sizepolicy>
          </property>
          <property name="minimumSize">
           <size>
            <width>48</width>
            <height>48</height>
           </size>
          </property>
          <property name="maximumSize">
           <size>
            <width>48</width>
            <height>48</height>
           </size>
          </property>
          <property name="text">
           <string/>
          </property>
          <property name="pixmap">
           <pixmap>:/client/ownCloud/theme/colored/owncloud-icon.svg</pixmap>
          </property>
          <property name="scaledContents">
           <bool>true</bool>
          </property>
          <property name="alignment">
           <set>Qt::AlignCenter</set>
          </property>
         </widget>
        </item>
        <item>
         <widget class="QLabel" name="lServer">
          <property name="text">
           <string>Server</string>
          </property>
          <property name="scaledContents">
           <bool>false</bool>
          </property>
          <property name="alignment">
           <set>Qt::AlignCenter</set>
          </property>
         </widget>
        </item>
        <item>
         <spacer name="verticalSpacer_3">
          <property name="orientation">
           <enum>Qt::Vertical</enum>
          </property>
          <property name="sizeHint" stdset="0">
           <size>
            <width>20</width>
            <height>40</height>
           </size>
          </property>
         </spacer>
        </item>
       </layout>
      </item>
      <item>
       <widget class="QWidget" name="wSyncStrategy" native="true">
        <layout class="QVBoxLayout" name="verticalLayout">
         <property name="leftMargin">
          <number>0</number>
         </property>
         <property name="rightMargin">
          <number>0</number>
         </property>
<<<<<<< HEAD
        </spacer>
       </item>
      </layout>
     </item>
     <item>
      <widget class="QWidget" name="wSyncStrategy" native="true">
       <layout class="QVBoxLayout" name="verticalLayout">
        <property name="leftMargin">
         <number>0</number>
        </property>
        <property name="rightMargin">
         <number>0</number>
        </property>
        <item>
         <layout class="QHBoxLayout" name="horizontalLayout_2">
          <item>
           <widget class="QRadioButton" name="rSyncEverything">
            <property name="text">
             <string>S&amp;ynchronize everything from server</string>
            </property>
            <property name="checked">
             <bool>true</bool>
            </property>
           </widget>
          </item>
          <item>
           <widget class="QLabel" name="lSyncEverythingSizeLabel">
            <property name="text">
             <string>TextLabel</string>
=======
         <item>
          <layout class="QHBoxLayout" name="horizontalLayout_2">
           <item>
            <widget class="QRadioButton" name="rSyncEverything">
             <property name="text">
              <string>S&amp;ynchronize everything from server (recommended)</string>
             </property>
             <property name="checked">
              <bool>true</bool>
             </property>
            </widget>
           </item>
           <item>
            <widget class="QLabel" name="lSyncEverythingSizeLabel">
             <property name="text">
              <string>TextLabel</string>
             </property>
             <property name="textFormat">
              <enum>Qt::PlainText</enum>
             </property>
            </widget>
           </item>
           <item>
            <spacer name="horizontalSpacer_3">
             <property name="orientation">
              <enum>Qt::Horizontal</enum>
             </property>
             <property name="sizeHint" stdset="0">
              <size>
               <width>40</width>
               <height>20</height>
              </size>
             </property>
            </spacer>
           </item>
          </layout>
         </item>
         <item>
          <widget class="QWidget" name="syncEverythingWidget" native="true">
           <layout class="QHBoxLayout" name="horizontalLayout_4">
            <property name="leftMargin">
             <number>0</number>
>>>>>>> d9050455
            </property>
            <property name="topMargin">
             <number>0</number>
            </property>
            <property name="rightMargin">
             <number>0</number>
            </property>
            <property name="bottomMargin">
             <number>0</number>
            </property>
            <item>
             <spacer name="horizontalSpacer_4">
              <property name="orientation">
               <enum>Qt::Horizontal</enum>
              </property>
              <property name="sizeHint" stdset="0">
               <size>
                <width>40</width>
                <height>20</height>
               </size>
              </property>
             </spacer>
            </item>
            <item>
             <layout class="QVBoxLayout" name="verticalLayout_7">
              <item>
               <layout class="QHBoxLayout" name="horizontalLayout_3">
                <item>
                 <widget class="QCheckBox" name="confCheckBoxSize">
                  <property name="text">
                   <string>Ask for confirmation before synchroni&amp;zing folders larger than</string>
                  </property>
                 </widget>
                </item>
                <item>
                 <widget class="QSpinBox" name="confSpinBox">
                  <property name="maximum">
                   <number>999999</number>
                  </property>
                  <property name="value">
                   <number>99</number>
                  </property>
                 </widget>
                </item>
                <item>
                 <widget class="QLabel" name="confTraillingSizeLabel">
                  <property name="text">
                   <string extracomment="Trailing part of &quot;Ask confirmation before syncing folder larger than&quot; ">MB</string>
                  </property>
                 </widget>
                </item>
               </layout>
              </item>
              <item>
               <widget class="QCheckBox" name="confCheckBoxExternal">
                <property name="text">
                 <string>Ask for confirmation before synchronizing e&amp;xternal storages</string>
                </property>
               </widget>
              </item>
              <item>
               <layout class="QHBoxLayout" name="horizontalLayout">
                <item>
                 <widget class="QPushButton" name="bSelectiveSync">
                  <property name="text">
                   <string>Choose what to sync</string>
                  </property>
                 </widget>
                </item>
                <item>
                 <widget class="QLabel" name="lSelectiveSyncSizeLabel">
                  <property name="text">
                   <string>TextLabel</string>
                  </property>
                  <property name="textFormat">
                   <enum>Qt::PlainText</enum>
                  </property>
                 </widget>
                </item>
                <item>
                 <spacer name="horizontalSpacer">
                  <property name="orientation">
                   <enum>Qt::Horizontal</enum>
                  </property>
                  <property name="sizeHint" stdset="0">
                   <size>
                    <width>40</width>
                    <height>20</height>
                   </size>
                  </property>
                 </spacer>
                </item>
               </layout>
              </item>
             </layout>
            </item>
           </layout>
          </widget>
         </item>
         <item>
          <layout class="QHBoxLayout" name="horizontalLayout_40">
           <item>
            <widget class="QRadioButton" name="rManualFolder">
             <property name="sizePolicy">
              <sizepolicy hsizetype="Minimum" vsizetype="Minimum">
               <horstretch>0</horstretch>
               <verstretch>0</verstretch>
              </sizepolicy>
             </property>
             <property name="toolTip">
              <string>&lt;html&gt;&lt;head/&gt;&lt;body&gt;&lt;p&gt;When this option is selected, the wizard will close without synchronizing anything. You can use the &amp;quot;Add Folder Sync Connection&amp;quot; button from the account settings to choose which pair of local and remote folder you wish to synchronize&lt;/p&gt;&lt;/body&gt;&lt;/html&gt;</string>
             </property>
             <property name="whatsThis">
              <string>&lt;html&gt;&lt;head/&gt;&lt;body&gt;&lt;p&gt;When this option is selected, the wizard will close without synchronizing anything. You can use the &amp;quot;Add Folder Sync Connection&amp;quot; button from the account settings to choose which pair of local and remote folder you wish to synchronize&lt;/p&gt;&lt;/body&gt;&lt;/html&gt;</string>
             </property>
             <property name="text">
              <string>Manually create folder sync connections </string>
             </property>
            </widget>
           </item>
           <item>
            <spacer name="horizontalSpacer_5">
             <property name="orientation">
              <enum>Qt::Horizontal</enum>
             </property>
             <property name="sizeHint" stdset="0">
              <size>
               <width>40</width>
               <height>20</height>
              </size>
             </property>
            </spacer>
           </item>
          </layout>
         </item>
         <item>
          <layout class="QHBoxLayout" name="lVirtualFileSync">
           <item>
            <widget class="QRadioButton" name="rVirtualFileSync">
             <property name="sizePolicy">
              <sizepolicy hsizetype="Minimum" vsizetype="Minimum">
               <horstretch>0</horstretch>
               <verstretch>0</verstretch>
              </sizepolicy>
             </property>
             <property name="text">
              <string notr="true">Use &amp;virtual files !PLACEHOLDER!</string>
             </property>
             <property name="checkable">
              <bool>false</bool>
             </property>
            </widget>
           </item>
           <item>
            <spacer name="horizontalSpacer_6">
             <property name="orientation">
              <enum>Qt::Horizontal</enum>
             </property>
             <property name="sizeHint" stdset="0">
              <size>
               <width>40</width>
               <height>20</height>
              </size>
             </property>
            </spacer>
           </item>
          </layout>
         </item>
        </layout>
       </widget>
      </item>
     </layout>
    </widget>
   </item>
   <item>
    <widget class="QWidget" name="widget" native="true"/>
   </item>
   <item>
    <widget class="QWidget" name="whereToSyncWidget" native="true">
     <layout class="QHBoxLayout" name="horizontalLayout_6">
      <property name="leftMargin">
       <number>0</number>
      </property>
      <property name="topMargin">
       <number>0</number>
      </property>
      <property name="rightMargin">
       <number>0</number>
      </property>
      <property name="bottomMargin">
       <number>0</number>
      </property>
      <item>
       <layout class="QVBoxLayout" name="verticalLayout_3">
        <item>
         <widget class="QLabel" name="lLocalIcon">
          <property name="sizePolicy">
           <sizepolicy hsizetype="Fixed" vsizetype="Fixed">
            <horstretch>0</horstretch>
            <verstretch>0</verstretch>
           </sizepolicy>
          </property>
          <property name="minimumSize">
           <size>
            <width>48</width>
            <height>48</height>
           </size>
          </property>
          <property name="maximumSize">
           <size>
            <width>48</width>
            <height>48</height>
           </size>
          </property>
          <property name="text">
           <string/>
          </property>
          <property name="pixmap">
           <pixmap resource="../../../client.qrc">:/client/resources/light/folder-sync.svg</pixmap>
          </property>
          <property name="scaledContents">
           <bool>true</bool>
          </property>
          <property name="alignment">
           <set>Qt::AlignCenter</set>
          </property>
         </widget>
        </item>
        <item>
         <widget class="QLabel" name="lLocal">
          <property name="sizePolicy">
           <sizepolicy hsizetype="Minimum" vsizetype="Preferred">
            <horstretch>0</horstretch>
            <verstretch>0</verstretch>
           </sizepolicy>
          </property>
          <property name="text">
           <string>&amp;Local Folder</string>
          </property>
          <property name="alignment">
           <set>Qt::AlignCenter</set>
          </property>
          <property name="buddy">
           <cstring>pbSelectLocalFolder</cstring>
          </property>
         </widget>
        </item>
        <item>
         <spacer name="verticalSpacer_4">
          <property name="orientation">
           <enum>Qt::Vertical</enum>
          </property>
          <property name="sizeHint" stdset="0">
           <size>
            <width>20</width>
            <height>40</height>
           </size>
          </property>
         </spacer>
        </item>
       </layout>
      </item>
      <item>
       <layout class="QVBoxLayout" name="verticalLayout_5">
        <item>
         <layout class="QHBoxLayout" name="horizontalLayout_8">
          <property name="spacing">
           <number>0</number>
          </property>
          <item>
           <widget class="QPushButton" name="pbSelectLocalFolder">
            <property name="sizePolicy">
             <sizepolicy hsizetype="MinimumExpanding" vsizetype="Fixed">
              <horstretch>0</horstretch>
              <verstretch>0</verstretch>
             </sizepolicy>
            </property>
            <property name="text">
             <string>pbSelectLocalFolder</string>
            </property>
           </widget>
          </item>
          <item>
           <spacer name="horizontalSpacer_7">
            <property name="orientation">
             <enum>Qt::Horizontal</enum>
            </property>
            <property name="sizeHint" stdset="0">
             <size>
              <width>40</width>
              <height>20</height>
             </size>
            </property>
           </spacer>
          </item>
         </layout>
        </item>
        <item>
         <widget class="QWidget" name="resolutionWidget" native="true">
          <property name="sizePolicy">
           <sizepolicy hsizetype="Preferred" vsizetype="MinimumExpanding">
            <horstretch>0</horstretch>
            <verstretch>0</verstretch>
           </sizepolicy>
          </property>
          <layout class="QVBoxLayout" name="verticalLayout_8">
           <item>
            <widget class="QRadioButton" name="radioButton">
             <property name="text">
              <string>&amp;Keep local data</string>
             </property>
             <property name="checked">
              <bool>true</bool>
             </property>
            </widget>
           </item>
           <item>
            <widget class="QRadioButton" name="cbSyncFromScratch">
             <property name="toolTip">
              <string>&lt;html&gt;&lt;head/&gt;&lt;body&gt;&lt;p&gt;If this box is checked, existing content in the local folder will be erased to start a clean sync from the server.&lt;/p&gt;&lt;p&gt;Do not check this if the local content should be uploaded to the servers folder.&lt;/p&gt;&lt;/body&gt;&lt;/html&gt;</string>
             </property>
             <property name="text">
              <string>Start a &amp;clean sync (Erases the local folder!)</string>
             </property>
             <property name="checkable">
              <bool>true</bool>
             </property>
            </widget>
           </item>
          </layout>
         </widget>
        </item>
       </layout>
      </item>
     </layout>
    </widget>
   </item>
   <item>
    <widget class="QLabel" name="syncModeLabel">
     <property name="text">
      <string>Status message</string>
     </property>
     <property name="textFormat">
      <enum>Qt::RichText</enum>
     </property>
     <property name="alignment">
      <set>Qt::AlignCenter</set>
     </property>
     <property name="wordWrap">
      <bool>true</bool>
     </property>
    </widget>
   </item>
   <item>
    <widget class="QScrollArea" name="errorScroll">
     <property name="frameShape">
      <enum>QFrame::NoFrame</enum>
     </property>
     <property name="horizontalScrollBarPolicy">
      <enum>Qt::ScrollBarAlwaysOff</enum>
     </property>
     <property name="widgetResizable">
      <bool>true</bool>
     </property>
     <widget class="QWidget" name="errorScrollContents">
      <property name="geometry">
       <rect>
        <x>0</x>
        <y>0</y>
        <width>782</width>
        <height>156</height>
       </rect>
      </property>
      <property name="sizePolicy">
       <sizepolicy hsizetype="MinimumExpanding" vsizetype="Expanding">
        <horstretch>0</horstretch>
        <verstretch>0</verstretch>
       </sizepolicy>
      </property>
      <layout class="QVBoxLayout" name="verticalLayout_6">
       <property name="leftMargin">
        <number>0</number>
       </property>
       <property name="topMargin">
        <number>0</number>
       </property>
       <property name="rightMargin">
        <number>0</number>
       </property>
       <property name="bottomMargin">
        <number>0</number>
       </property>
       <item>
        <widget class="QLabel" name="errorLabel">
         <property name="text">
          <string>TextLabel</string>
         </property>
        </widget>
       </item>
      </layout>
     </widget>
    </widget>
   </item>
   <item>
    <widget class="QLabel" name="bottomLabel">
     <property name="text">
      <string>TextLabel</string>
     </property>
     <property name="textFormat">
      <enum>Qt::RichText</enum>
     </property>
    </widget>
   </item>
  </layout>
 </widget>
 <tabstops>
  <tabstop>rSyncEverything</tabstop>
  <tabstop>confCheckBoxSize</tabstop>
  <tabstop>confSpinBox</tabstop>
  <tabstop>bSelectiveSync</tabstop>
  <tabstop>rManualFolder</tabstop>
  <tabstop>rVirtualFileSync</tabstop>
 </tabstops>
 <resources>
  <include location="../../../client.qrc"/>
 </resources>
 <connections/>
</ui><|MERGE_RESOLUTION|>--- conflicted
+++ resolved
@@ -118,43 +118,12 @@
          <property name="rightMargin">
           <number>0</number>
          </property>
-<<<<<<< HEAD
-        </spacer>
-       </item>
-      </layout>
-     </item>
-     <item>
-      <widget class="QWidget" name="wSyncStrategy" native="true">
-       <layout class="QVBoxLayout" name="verticalLayout">
-        <property name="leftMargin">
-         <number>0</number>
-        </property>
-        <property name="rightMargin">
-         <number>0</number>
-        </property>
-        <item>
-         <layout class="QHBoxLayout" name="horizontalLayout_2">
-          <item>
-           <widget class="QRadioButton" name="rSyncEverything">
-            <property name="text">
-             <string>S&amp;ynchronize everything from server</string>
-            </property>
-            <property name="checked">
-             <bool>true</bool>
-            </property>
-           </widget>
-          </item>
-          <item>
-           <widget class="QLabel" name="lSyncEverythingSizeLabel">
-            <property name="text">
-             <string>TextLabel</string>
-=======
          <item>
           <layout class="QHBoxLayout" name="horizontalLayout_2">
            <item>
             <widget class="QRadioButton" name="rSyncEverything">
              <property name="text">
-              <string>S&amp;ynchronize everything from server (recommended)</string>
+              <string>S&amp;ynchronize everything from server</string>
              </property>
              <property name="checked">
               <bool>true</bool>
@@ -191,7 +160,6 @@
            <layout class="QHBoxLayout" name="horizontalLayout_4">
             <property name="leftMargin">
              <number>0</number>
->>>>>>> d9050455
             </property>
             <property name="topMargin">
              <number>0</number>
@@ -562,7 +530,7 @@
         <x>0</x>
         <y>0</y>
         <width>782</width>
-        <height>156</height>
+        <height>148</height>
        </rect>
       </property>
       <property name="sizePolicy">
