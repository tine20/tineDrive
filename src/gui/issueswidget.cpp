--- conflicted
+++ resolved
@@ -309,12 +309,7 @@
             SyncFileItem::Status::DetailError,
         };
 
-<<<<<<< HEAD
-        auto action = menu->addAction(Utility::enumToDisplayName(SyncFileItem::NormalError), [this, ErrorStatusItems](bool checked) {
-=======
-
-        auto action = menu->addAction(SyncFileItem::statusEnumDisplayName(SyncFileItem::NormalError), this, [this, ErrorStatusItems](bool checked) {
->>>>>>> cc3b63f9
+        auto action = menu->addAction(Utility::enumToDisplayName(SyncFileItem::NormalError), this, [this, ErrorStatusItems](bool checked) {
             auto currentFilter = _statusSortModel->filter();
             for (const auto &item : ErrorStatusItems) {
                 currentFilter[item] = checked;
@@ -340,17 +335,13 @@
     std::vector<std::pair<QString, SyncFileItem::Status>> otherStatusItems;
     otherStatusItems.reserve(OtherStatusItems.size());
     for (const auto &item : OtherStatusItems) {
-<<<<<<< HEAD
-        auto action = menu->addAction(Utility::enumToDisplayName(item), [this, item](bool checked) {
-=======
-        otherStatusItems.emplace_back(SyncFileItem::statusEnumDisplayName(item), item);
+        otherStatusItems.emplace_back(Utility::enumToDisplayName(item), item);
     }
     std::sort(otherStatusItems.begin(), otherStatusItems.end(), [](const auto &a, const auto &b) {
         return a.first < b.first;
     });
     for (const auto &item : otherStatusItems) {
         auto action = menu->addAction(item.first, this, [this, item](bool checked) {
->>>>>>> cc3b63f9
             auto currentFilter = _statusSortModel->filter();
             currentFilter[item.second] = checked;
             _statusSortModel->setFilter(currentFilter);
