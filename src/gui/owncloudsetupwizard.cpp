--- conflicted
+++ resolved
@@ -359,25 +359,13 @@
     } else if (error == QNetworkReply::OperationCanceledError) {
         _ocWizard->displayError(tr("The remote folder creation failed because the provided credentials "
                                    "are wrong!"
-<<<<<<< HEAD
                                    "<br/>Please go back and check your credentials.</p>"));
-        _ocWizard->appendToConfigurationLog(tr("<p><font color=\"red\">Remote folder creation failed probably because the provided credentials are wrong.</font>"
-                                               "<br/>Please go back and check your credentials.</p>"));
-        _remoteFolder.clear();
-        success = false;
-    } else {
-        _ocWizard->appendToConfigurationLog(tr("Remote folder %1 creation failed with error <tt>%2</tt>.").arg(Utility::escape(_remoteFolder)).arg(error));
-        _ocWizard->displayError(tr("Remote folder %1 creation failed with error <tt>%2</tt>.").arg(Utility::escape(_remoteFolder)).arg(error));
-=======
-                                   "<br/>Please go back and check your credentials.</p>"),
-            false);
         qCDebug(lcWizard) << "Remote folder creation failed probably because the provided credentials are wrong. Please go back and check your credentials.";
         _remoteFolder.clear();
         success = false;
     } else {
         qCDebug(lcWizard) << "Remote folder" << _remoteFolder << "creation failed with error" << error;
-        _ocWizard->displayError(tr("Remote folder %1 creation failed with error <tt>%2</tt>.").arg(Utility::escape(_remoteFolder)).arg(error), false);
->>>>>>> b2634c1d
+        _ocWizard->displayError(tr("Remote folder %1 creation failed with error <tt>%2</tt>.").arg(Utility::escape(_remoteFolder)).arg(error));
         _remoteFolder.clear();
         success = false;
     }
