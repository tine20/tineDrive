/*
 * Copyright (C) by Klaas Freitag <freitag@owncloud.com>
 * Copyright (C) by Daniel Molkentin <danimo@owncloud.com>
 *
 * This program is free software; you can redistribute it and/or modify
 * it under the terms of the GNU General Public License as published by
 * the Free Software Foundation; either version 2 of the License, or
 * (at your option) any later version.
 *
 * This program is distributed in the hope that it will be useful, but
 * WITHOUT ANY WARRANTY; without even the implied warranty of MERCHANTABILITY
 * or FITNESS FOR A PARTICULAR PURPOSE. See the GNU General Public License
 * for more details.
 */

#ifndef NETWORKJOBS_H
#define NETWORKJOBS_H

#include "abstractnetworkjob.h"
#include "common/result.h"
#include <QJsonObject>
#include <QUrlQuery>
#include <functional>

class QUrl;

namespace OCC {

/** Strips quotes and gzip annotations */
OWNCLOUDSYNC_EXPORT QByteArray parseEtag(const QByteArray &header);

struct HttpError
{
    int code; // HTTP error code
    QString message;
};

template <typename T>
using HttpResult = Result<T, HttpError>;

/**
 * @brief The EntityExistsJob class
 * @ingroup libsync
 */
class OWNCLOUDSYNC_EXPORT EntityExistsJob : public AbstractNetworkJob
{
    Q_OBJECT
public:
    explicit EntityExistsJob(AccountPtr account, const QString &path, QObject *parent = nullptr);
    void start() override;

signals:
    void exists(QNetworkReply *);

private slots:
    bool finished() override;
};

/**
 * @brief The LsColJob class
 * @ingroup libsync
 */
class OWNCLOUDSYNC_EXPORT LsColXMLParser : public QObject
{
    Q_OBJECT
public:
    explicit LsColXMLParser();

    bool parse(const QByteArray &xml, QHash<QString, qint64> *sizes, const QString &expectedPath);

signals:
    void directoryListingSubfolders(const QStringList &items);
    void directoryListingIterated(const QString &name, const QMap<QString, QString> &properties);
    void finishedWithError(QNetworkReply *reply);
    void finishedWithoutError();
};

class OWNCLOUDSYNC_EXPORT LsColJob : public AbstractNetworkJob
{
    Q_OBJECT
public:
    explicit LsColJob(AccountPtr account, const QString &path, QObject *parent = nullptr);
    explicit LsColJob(AccountPtr account, const QUrl &url, QObject *parent = nullptr);
    void start() override;

    /**
     * Used to specify which properties shall be retrieved.
     *
     * The properties can
     *  - contain no colon: they refer to a property in the DAV: namespace
     *  - contain a colon: and thus specify an explicit namespace,
     *    e.g. "ns:with:colons:bar", which is "bar" in the "ns:with:colons" namespace
     */
    void setProperties(const QList<QByteArray> &properties);
    QList<QByteArray> properties() const;

    const QHash<QString, qint64> &sizes() const;

signals:
    void directoryListingSubfolders(const QStringList &items);
    void directoryListingIterated(const QString &name, const QMap<QString, QString> &properties);
    void finishedWithError(QNetworkReply *reply);
    void finishedWithoutError();

private slots:
    bool finished() override;

protected:
    void startImpl(const QNetworkRequest &req);

private:
    QList<QByteArray> _properties;
    QUrl _url; // Used instead of path() if the url is specified in the constructor
    QHash<QString, qint64> _sizes;
};

/**
 * @brief The PropfindJob class
 *
 * Setting the desired properties with setProperties() is mandatory.
 *
 * Note that this job is only for querying one item.
 * There is also the LsColJob which can be used to list collections
 *
 * @ingroup libsync
 */
class OWNCLOUDSYNC_EXPORT PropfindJob : public LsColJob
{
    Q_OBJECT
public:
    using LsColJob::LsColJob;
    void start() override;

signals:
    void result(const QMap<QString, QString> &values);

private:
    bool _done = false;
};

#ifndef TOKEN_AUTH_ONLY
/**
 * @brief Retrieves the account users avatar from the server using a GET request.
 *
 * If the server does not have the avatar, the result Pixmap is empty.
 *
 * @ingroup libsync
 */
class OWNCLOUDSYNC_EXPORT AvatarJob : public AbstractNetworkJob
{
    Q_OBJECT
public:
    /**
     * @param userId The user for which to obtain the avatar
     * @param size The size of the avatar (square so size*size)
     */
    explicit AvatarJob(AccountPtr account, const QString &userId, int size, QObject *parent = nullptr);

    void start() override;

    /** The retrieved avatar images don't have the circle shape by default */
    static QPixmap makeCircularAvatar(const QPixmap &baseAvatar);

signals:
    /**
     * @brief avatarPixmap - returns either a valid pixmap or not.
     */

    void avatarPixmap(const QPixmap &);

private slots:
    bool finished() override;

private:
    QUrl _avatarUrl;
};
#endif

/**
 * @brief Send a Proppatch request
 *
 * Setting the desired properties with setProperties() is mandatory.
 *
 * WARNING: Untested!
 *
 * @ingroup libsync
 */
class OWNCLOUDSYNC_EXPORT ProppatchJob : public AbstractNetworkJob
{
    Q_OBJECT
public:
    explicit ProppatchJob(AccountPtr account, const QString &path, QObject *parent = nullptr);
    void start() override;

    /**
     * Used to specify which properties shall be set.
     *
     * The property keys can
     *  - contain no colon: they refer to a property in the DAV: namespace
     *  - contain a colon: and thus specify an explicit namespace,
     *    e.g. "ns:with:colons:bar", which is "bar" in the "ns:with:colons" namespace
     */
    void setProperties(QMap<QByteArray, QByteArray> properties);
    QMap<QByteArray, QByteArray> properties() const;

signals:
    void success();
    void finishedWithError();

private slots:
    bool finished() override;

private:
    QMap<QByteArray, QByteArray> _properties;
};

/**
 * @brief The MkColJob class
 * @ingroup libsync
 */
class OWNCLOUDSYNC_EXPORT MkColJob : public AbstractNetworkJob
{
    Q_OBJECT
    QUrl _url; // Only used if the constructor taking a url is taken.
    QMap<QByteArray, QByteArray> _extraHeaders;

public:
    explicit MkColJob(AccountPtr account, const QString &path, QObject *parent = nullptr);
    explicit MkColJob(AccountPtr account, const QUrl &url,
        const QMap<QByteArray, QByteArray> &extraHeaders, QObject *parent = nullptr);
    void start() override;

signals:
    void finishedWithError(QNetworkReply *reply);
    void finishedWithoutError();

private:
    bool finished() override;
};

/**
 * @brief The CheckServerJob class
 * @ingroup libsync
 */
class OWNCLOUDSYNC_EXPORT CheckServerJob : public AbstractNetworkJob
{
    Q_OBJECT
public:
    explicit CheckServerJob(AccountPtr account, QObject *parent = nullptr);
    void start() override;

    static QString version(const QJsonObject &info);
    static QString versionString(const QJsonObject &info);
    static bool installed(const QJsonObject &info);

    int maxRedirectsAllowed() const;
    void setMaxRedirectsAllowed(int maxRedirectsAllowed);

signals:
    /** Emitted when a status.php was successfully read.
     *
     * \a url see _serverStatusUrl (does not include "/status.php")
     * \a info The status.php reply information
     */
    void instanceFound(const QUrl &url, const QJsonObject &info);

    /** Emitted on invalid status.php reply.
     *
     * \a reply is never null
     */
    void instanceNotFound(QNetworkReply *reply);

    /** A timeout occurred.
     *
     * \a url The specific url where the timeout happened.
     */
    void timeout(const QUrl &url);

private:
    bool finished() override;
private slots:
    virtual void metaDataChangedSlot();
    virtual void encryptedSlot();

protected:
    void newReplyHook(QNetworkReply *) override;

private:
    bool _subdirFallback;

    /** The permanent-redirect adjusted account url.
     *
     * Note that temporary redirects or a permanent redirect behind a temporary
     * one do not affect this url.
     */
    QUrl _serverUrl;

    int _maxRedirectsAllowed = 5;

    /** we only got permanent redirects */
    bool _redirectDistinct = true;
    /** only retry once, the first try might give us needed cookies
        the second is supposed to succeed
    */
    bool _firstTry = true;
};


/**
 * @brief The RequestEtagJob class
 */
class OWNCLOUDSYNC_EXPORT RequestEtagJob : public AbstractNetworkJob
{
    Q_OBJECT
public:
    explicit RequestEtagJob(AccountPtr account, const QString &path, QObject *parent = nullptr);
    void start() override;

signals:
    void etagRetreived(const QByteArray &etag, const QDateTime &time);
    void finishedWithResult(const HttpResult<QByteArray> &etag);

private slots:
    bool finished() override;
};

/**
 * @brief Checks with auth type to use for a server
 * @ingroup libsync
 */
class OWNCLOUDSYNC_EXPORT DetermineAuthTypeJob : public AbstractNetworkJob
{
    Q_OBJECT
public:
    enum class AuthType {
        Basic, // also the catch-all fallback for backwards compatibility reasons
        OAuth,
        Unknown
    };
    Q_ENUM(AuthType)

    explicit DetermineAuthTypeJob(AccountPtr account, QObject *parent = nullptr);
    void start() override;
signals:
    void authType(AuthType);

protected Q_SLOTS:
    bool finished() override;
};

/**
 * @brief A basic job around a network request without extra funtionality
 * @ingroup libsync
 *
 * Primarily adds timeout and redirection handling.
 */
class OWNCLOUDSYNC_EXPORT SimpleNetworkJob : public AbstractNetworkJob
{
    Q_OBJECT
public:
    using UrlQuery = QList<QPair<QString, QString>>;

    // fully qualified urls can be passed in the QNetworkRequest
    explicit SimpleNetworkJob(AccountPtr account, const QString &path, const QByteArray &verb, QIODevice *requestBody, const QNetworkRequest &req = {}, QObject *parent = nullptr);
    explicit SimpleNetworkJob(AccountPtr account, const QString &path, const QByteArray &verb, const UrlQuery &arguments, const QNetworkRequest &req = {}, QObject *parent = nullptr);
    explicit SimpleNetworkJob(AccountPtr account, const QString &path, const QByteArray &verb, const QJsonObject &arguments, const QNetworkRequest &req = {}, QObject *parent = nullptr);
    explicit SimpleNetworkJob(AccountPtr account, const QString &path, const QByteArray &verb, QByteArray &&requestBody, const QNetworkRequest &req = {}, QObject *parent = nullptr);

    virtual ~SimpleNetworkJob();

    void start() override;

    void addNewReplyHook(std::function<void(QNetworkReply *)> &&hook);

signals:
    void finishedSignal();

protected:
    bool finished() override;

<<<<<<< HEAD
    QNetworkRequest _request;

private:
    explicit SimpleNetworkJob(AccountPtr account, const QString &path, const QByteArray &verb, const QNetworkRequest &req, QObject *parent);
    QUrl jobUrl() const;

    QByteArray _verb;
    QByteArray _body;
    QIODevice *_device = nullptr;
=======
protected:
    void newReplyHook(QNetworkReply *) override;

private:
    QByteArray _simpleVerb;
    QUrl _simpleUrl;
    QIODevice *_simpleBody;
    QNetworkRequest _simpleRequest;
    std::vector<std::function<void(QNetworkReply *)>> _replyHooks;
>>>>>>> ec4e2069
};

/**
 * @brief Runs a PROPFIND to figure out the private link url
 *
 * The numericFileId is used only to build the deprecatedPrivateLinkUrl
 * locally as a fallback. If it's empty and the PROPFIND fails, targetFun
 * will be called with an empty string.
 *
 * The job and signal connections are parented to the target QObject.
 *
 * Note: targetFun is guaranteed to be called only through the event
 * loop and never directly.
 */
void OWNCLOUDSYNC_EXPORT fetchPrivateLinkUrl(AccountPtr account, const QString &remotePath, QObject *target,
    std::function<void(const QString &url)> targetFun);

} // namespace OCC


#endif // NETWORKJOBS_H<|MERGE_RESOLUTION|>--- conflicted
+++ resolved
@@ -377,8 +377,8 @@
 
 protected:
     bool finished() override;
-
-<<<<<<< HEAD
+    void newReplyHook(QNetworkReply *) override;
+
     QNetworkRequest _request;
 
 private:
@@ -388,17 +388,7 @@
     QByteArray _verb;
     QByteArray _body;
     QIODevice *_device = nullptr;
-=======
-protected:
-    void newReplyHook(QNetworkReply *) override;
-
-private:
-    QByteArray _simpleVerb;
-    QUrl _simpleUrl;
-    QIODevice *_simpleBody;
-    QNetworkRequest _simpleRequest;
     std::vector<std::function<void(QNetworkReply *)>> _replyHooks;
->>>>>>> ec4e2069
 };
 
 /**
