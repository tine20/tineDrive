/*
 * Copyright (C) by Olivier Goffart <ogoffart@owncloud.com>
 *
 * This program is free software; you can redistribute it and/or modify
 * it under the terms of the GNU General Public License as published by
 * the Free Software Foundation; either version 2 of the License, or
 * (at your option) any later version.
 *
 * This program is distributed in the hope that it will be useful, but
 * WITHOUT ANY WARRANTY; without even the implied warranty of MERCHANTABILITY
 * or FITNESS FOR A PARTICULAR PURPOSE. See the GNU General Public License
 * for more details.
 */

extern "C" {
#include "libzsync/zsync.h"
}

#include "config.h"
#include "propagateupload.h"
#include "owncloudpropagator_p.h"
#include "networkjobs.h"
#include "account.h"
#include "common/syncjournaldb.h"
#include "common/syncjournalfilerecord.h"
#include "common/utility.h"
#include "filesystem.h"
#include "propagatorjobs.h"
#include "syncengine.h"
#include "propagateremotemove.h"
#include "propagateremotedelete.h"
#include "common/asserts.h"

#include <QNetworkAccessManager>
#include <QFileInfo>
#include <QDir>

#include <cmath>
#include <cstring>
#include <memory>

namespace OCC {

QUrl PropagateUploadFileNG::chunkUrl(qint64 chunkOffset)
{
    QString path = QLatin1String("remote.php/dav/uploads/")
        + propagator()->account()->davUser()
        + QLatin1Char('/') + QString::number(_transferId);
    if (chunkOffset != -1) {
        // We need to do add leading 0 because the server orders the chunk alphabetically
        path += QLatin1Char('/') + QString::number(quint64(chunkOffset)).rightJustified(16, '0'); // 1e16 is 10 petabyte
    }
    return Utility::concatUrlPath(propagator()->account()->url(), path);
}

void PropagateUploadFileNG::slotZsyncSeedFinished(void *_zs)
{
    zsync_unique_ptr<struct zsync_state> zs(static_cast<struct zsync_state *>(_zs), [](struct zsync_state *zs) {
        zsync_end(zs);
    });
    { /* And print how far we've progressed towards the target file */
        long long done, total;

        zsync_progress(zs.get(), &done, &total);
        qCInfo(lcZsyncPut).nospace() << "Done reading: "
                                     << _item->_file << " " << fixed << qSetRealNumberPrecision(1) << (100.0f * done) / total
                                     << "% of target seeded.";
    }

    /* Get a set of byte ranges that we need to complete the target */
    int _nrange = 0;
    zsync_unique_ptr<off_t> zbyterange(zsync_needed_byte_ranges(zs.get(), &_nrange, 0), [](off_t *zbr) {
        free(zbr);
    });
    if (!zbyterange) {
        abortWithError(SyncFileItem::NormalError, tr("Failed to get zsync byte ranges."));
        return;
    }

    qCDebug(lcZsyncPut) << "Number of ranges:" << _nrange;

    // The remote file size according to zsync metadata
    quint64 remoteSize = static_cast<quint64>(zsync_file_length(zs.get()));

    /* If we have no ranges then we have equal files and we are done */
    if (_nrange == 0 && _item->_size == remoteSize) {
        propagator()->reportFileTotal(*_item, 0);
        finalize();
        return;
    }

    // Size of combined uploads
    int totalBytes = 0;

    /* The rightmost range returned by zsync can be larger than the local or remote
     * file size. That happens because zsync only considers whole blocks.
     *
     * There are two symmetric cases:
     *
     *   local smaller than remote (block size 6 bytes)
     *     local:   abcdefg
     *     remote:  abcdefaaa
     *     blocks:        000000
     *     desired:       0
     *
     *   remote smaller than local (block size 6 bytes)
     *     local:   abcdefaaa
     *     remote:  abcdefg
     *     blocks:        000000
     *     desired:       011     (so two blocks, the second one will be added below)
     *
     * To address this we limit the zsync blocks to min(localsize, remotesize). That
     * way we only attempt to upload data that's locally available (local smaller)
     * and can easily handle the case of a locally grown file below (remote smaller).
     */
    quint64 minSize = qMin(_item->_size, remoteSize);
    for (int i = 0; i < _nrange; i++) {
        UploadRangeInfo rangeinfo = { quint64(zbyterange.get()[(2 * i)]), quint64(zbyterange.get()[(2 * i) + 1]) - quint64(zbyterange.get()[(2 * i)]) + 1 };
        if (rangeinfo.start < minSize) {
            if (rangeinfo.end() > minSize)
                rangeinfo.size = minSize - rangeinfo.start;
            _rangesToUpload.append(rangeinfo);
            totalBytes += rangeinfo.size;
        }
    }

    // If the local file has grown, upload the new local data
    if (_item->_size > remoteSize) {
        quint64 appendedBytes = _item->_size - remoteSize;
        // Append to the last range if possible
        if (!_rangesToUpload.isEmpty() && _rangesToUpload.last().end() == remoteSize) {
            _rangesToUpload.last().size += appendedBytes;
        } else {
            UploadRangeInfo rangeinfo = { remoteSize, appendedBytes };
            _rangesToUpload.append(rangeinfo);
        }
        totalBytes += appendedBytes;
    }

    for (const auto &range : _rangesToUpload)
        qCDebug(lcZsyncPut) << "Upload range:" << range.start << range.size;
    qCDebug(lcZsyncPut) << "Total bytes:" << totalBytes << "of file size" << _item->_size;

    propagator()->reportFileTotal(*_item, totalBytes);
    _bytesToUpload = totalBytes;

    doStartUploadNext();
}

void PropagateUploadFileNG::slotZsyncSeedFailed(const QString &errorString)
{
    qCCritical(lcZsyncPut) << errorString;

    /* delete remote zsync file */
    QUrl zsyncUrl = zsyncMetadataUrl(propagator(), _item->_file);
    (new DeleteJob(propagator()->account(), zsyncUrl, this))->start();

    abortWithError(SyncFileItem::NormalError, errorString);
}

/*
State machine:

  +---> doStartUpload()
        isZsyncPropagationEnabled()?  +--+ yes +---> Download and seed zsync metadata and set-up new _rangesToUpload
           +                                                               +
           |no                                                             |
           |                                                               |
           |                                                               |
           +^--------------------------------------------------------------+
           v
        doStartUploadNext()
        isZsyncPropagationEnabled()?  +--+ yes +---> Generate new zsync metadata file +--------------------+
           +                                                       +                                       |
           |no                                                     |                                       |
           |                                                       |                             Upload .zsync chunk
           v                                                       |                                       |
        Check the db: is there an entry? <-------------------------+                                       |
           +                           +                                                                   |
           |no                         |yes                                                                |
           |                           v                                                                   |
           v                        PROPFIND                                                               |
           startNewUpload() <-+        +-------------------------------------+                             |
              +               |        +                                     |                             |
             MKCOL            + slotPropfindFinishedWithError()     slotPropfindFinished()                 |
              +                                                       Is there stale files to remove?      |
          slotMkColFinished()                                         +                      +             |
              +                                                       no                    yes            |
              |                                                       +                      +             |
              |                                                       |                  DeleteJob         |
              |                                                       |                      +             |
        +-----+^------------------------------------------------------+^--+  slotDeleteJobFinished()       |
        |                                                                                                  |
        |                             +--------------------------------------------------------------------+
        |                             v
        +---->  startNextChunk() +-> finished?  +-
                      ^               +          |
                      +---------------+          |
                                                 |
        +----------------------------------------+
        |
        +-> MOVE +-----> moveJobFinished() +--> finalize()
 */

void PropagateUploadFileNG::doStartUpload()
{
    propagator()->_activeJobList.append(this);

    _zsyncSupported = isZsyncPropagationEnabled(propagator(), _item);
    if (_zsyncSupported && _item->_remotePerm.hasPermission(RemotePermissions::HasZSyncMetadata)) {
        // Retrieve zsync metadata file from the server
        qCInfo(lcZsyncPut) << "Retrieving zsync metadata for:" << _item->_file;
        QNetworkRequest req;
        req.setPriority(QNetworkRequest::LowPriority);
        QUrl zsyncUrl = zsyncMetadataUrl(propagator(), _item->_file);
        auto job = propagator()->account()->sendRequest("GET", zsyncUrl, req);
        connect(job, &SimpleNetworkJob::finishedSignal, this, &PropagateUploadFileNG::slotZsyncGetMetaFinished);
        return;
    }

    UploadRangeInfo rangeinfo = { 0, _item->_size };
    _rangesToUpload.append(rangeinfo);
    _bytesToUpload = _item->_size;
    doStartUploadNext();
}

void PropagateUploadFileNG::slotZsyncGetMetaFinished(QNetworkReply *reply)
{
    int httpStatusCode = reply->attribute(QNetworkRequest::HttpStatusCodeAttribute).toInt();
    if (httpStatusCode / 100 != 2) {
        /* Fall back to full upload */
        qCWarning(lcZsyncPut) << "Failed to retrieve zsync metadata for:" << _item->_file;
        _rangesToUpload.clear();
        UploadRangeInfo rangeinfo = { 0, _item->_size };
        _rangesToUpload.append(rangeinfo);
        _bytesToUpload = _item->_size;
        doStartUploadNext();
        return;
    }

    QByteArray zsyncData = reply->readAll();

    qCInfo(lcZsyncPut) << "Retrieved zsync metadata for:" << _item->_file << "size:" << zsyncData.size();

    ZsyncSeedRunnable *run = new ZsyncSeedRunnable(zsyncData, propagator()->getFilePath(_item->_file), ZsyncMode::upload);
    connect(run, &ZsyncSeedRunnable::finishedSignal, this, &PropagateUploadFileNG::slotZsyncSeedFinished);
    connect(run, &ZsyncSeedRunnable::failedSignal, this, &PropagateUploadFileNG::slotZsyncSeedFailed);

    // Starts in a seperate thread
    QThreadPool::globalInstance()->start(run);
}

void PropagateUploadFileNG::doStartUploadNext()
{
    if (_zsyncSupported) {
        _isZsyncMetadataUploadRunning = true;

        ZsyncGenerateRunnable *run = new ZsyncGenerateRunnable(propagator()->getFilePath(_item->_file));
        connect(run, &ZsyncGenerateRunnable::finishedSignal, this, &PropagateUploadFileNG::slotZsyncGenerationFinished);
        connect(run, &ZsyncGenerateRunnable::failedSignal, this, &PropagateUploadFileNG::slotZsyncGenerationFailed);

        // Starts in a seperate thread
        QThreadPool::globalInstance()->start(run);
    }

    const SyncJournalDb::UploadInfo progressInfo = propagator()->_journal->getUploadInfo(_item->_file);
    if (progressInfo._valid && progressInfo.isChunked() && progressInfo._modtime == _item->_modtime
            && progressInfo._size == qint64(_item->_size)) {
        _transferId = progressInfo._transferid;
        auto url = chunkUrl();
        auto job = new LsColJob(propagator()->account(), url, this);
        _jobs.append(job);
        job->setProperties(QList<QByteArray>() << "resourcetype"
                                               << "getcontentlength");
        connect(job, &LsColJob::finishedWithoutError, this, &PropagateUploadFileNG::slotPropfindFinished);
        connect(job, &LsColJob::finishedWithError,
            this, &PropagateUploadFileNG::slotPropfindFinishedWithError);
        connect(job, &QObject::destroyed, this, &PropagateUploadFileCommon::slotJobDestroyed);
        connect(job, &LsColJob::directoryListingIterated,
            this, &PropagateUploadFileNG::slotPropfindIterate);
        job->start();
        return;
    } else if (progressInfo._valid && progressInfo.isChunked()) {
        // The upload info is stale. remove the stale chunks on the server
        _transferId = progressInfo._transferid;
        // Fire and forget. Any error will be ignored.
        (new DeleteJob(propagator()->account(), chunkUrl(), this))->start();
        // startNewUpload will reset the _transferId and the UploadInfo in the db.
    }

    startNewUpload();
}

void PropagateUploadFileNG::slotPropfindIterate(const QString &name, const QMap<QString, QString> &properties)
{
    if (name == chunkUrl().path()) {
        return; // skip the info about the path itself
    }
    bool ok = false;
    QString chunkName = name.mid(name.lastIndexOf('/') + 1);
    quint64 chunkOffset = chunkName.toULongLong(&ok);
    if (ok) {
        ServerChunkInfo chunkinfo = { properties["getcontentlength"].toULongLong(), chunkName };
        _serverChunks[chunkOffset] = chunkinfo;
    }
}


bool PropagateUploadFileNG::markRangeAsDone(quint64 start, quint64 size)
{
    bool found = false;
    for (auto iter = _rangesToUpload.begin(); iter != _rangesToUpload.end(); ++iter) {
        /* Only remove if they start at exactly the same chunk */
        if (iter->start == start && iter->size >= size) {
            found = true;
            iter->start += size;
            iter->size -= size;
            if (iter->size == 0) {
                _rangesToUpload.erase(iter);
                break;
            }
        }
    }

    return found;
}

void PropagateUploadFileNG::slotPropfindFinished()
{
    auto job = qobject_cast<LsColJob *>(sender());
    slotJobDestroyed(job); // remove it from the _jobs list
    propagator()->_activeJobList.removeOne(this);

    _currentChunkOffset = 0;
    _sent = 0;

    for (auto chunkOffset : _serverChunks.keys()) {
        auto chunkSize = _serverChunks[chunkOffset].size;
        if (markRangeAsDone(chunkOffset, chunkSize)) {
            qCDebug(lcPropagateUpload) << "Reusing existing data:" << chunkOffset << chunkSize;
            _sent += chunkSize;
            _serverChunks.remove(chunkOffset);
        } else {
            qCDebug(lcPropagateUpload) << "Discarding existing data:" << chunkOffset << chunkSize;
        }
    }

    if (_sent > _bytesToUpload) {
        // Normally this can't happen because the size is xor'ed with the transfer id, and it is
        // therefore impossible that there is more data on the server than on the file.
        qCCritical(lcPropagateUpload) << "Inconsistency while resuming " << _item->_file
                                      << ": the size on the server (" << _sent << ") is bigger than the size of the file ("
                                      << _item->_size << ")";

        // Wipe the old chunking data.
        // Fire and forget. Any error will be ignored.
        (new DeleteJob(propagator()->account(), chunkUrl(), this))->start();

        propagator()->_activeJobList.append(this);
        startNewUpload();
        return;
    }

    qCInfo(lcPropagateUpload) << "Resuming " << _item->_file << "; sent =" << _sent << "; total=" << _bytesToUpload;

    if (!_serverChunks.isEmpty()) {
        qCInfo(lcPropagateUpload) << "To Delete" << _serverChunks.keys();
        propagator()->_activeJobList.append(this);
        _removeJobError = false;

        // Make sure that if there is a "hole" and then a few more chunks, on the server
        // we should remove the later chunks. Otherwise when we do dynamic chunk sizing, we may end up
        // with corruptions if there are too many chunks, or if we abort and there are still stale chunks.
        for (auto it = _serverChunks.begin(); it != _serverChunks.end(); ++it) {
            auto job = new DeleteJob(propagator()->account(), Utility::concatUrlPath(chunkUrl(), it->originalName), this);
            QObject::connect(job, &DeleteJob::finishedSignal, this, &PropagateUploadFileNG::slotDeleteJobFinished);
            _jobs.append(job);
            job->start();
        }
        _serverChunks.clear();
        return;
    }

    startNextChunk();
}

void PropagateUploadFileNG::slotPropfindFinishedWithError()
{
    auto job = qobject_cast<LsColJob *>(sender());
    slotJobDestroyed(job); // remove it from the _jobs list
    QNetworkReply::NetworkError err = job->reply()->error();
    auto httpErrorCode = job->reply()->attribute(QNetworkRequest::HttpStatusCodeAttribute).toInt();
    auto status = classifyError(err, httpErrorCode, &propagator()->_anotherSyncNeeded);
    if (status == SyncFileItem::FatalError) {
        _item->_requestId = job->requestId();
        propagator()->_activeJobList.removeOne(this);
        abortWithError(status, job->errorStringParsingBody());
        return;
    }
    startNewUpload();
}

void PropagateUploadFileNG::slotDeleteJobFinished()
{
    auto job = qobject_cast<DeleteJob *>(sender());
    ASSERT(job);
    _jobs.remove(_jobs.indexOf(job));

    QNetworkReply::NetworkError err = job->reply()->error();
    if (err != QNetworkReply::NoError && err != QNetworkReply::ContentNotFoundError) {
        const int httpStatus = job->reply()->attribute(QNetworkRequest::HttpStatusCodeAttribute).toInt();
        SyncFileItem::Status status = classifyError(err, httpStatus);
        if (status == SyncFileItem::FatalError) {
            _item->_requestId = job->requestId();
            abortWithError(status, job->errorString());
            return;
        } else {
            qCWarning(lcPropagateUpload) << "DeleteJob errored out" << job->errorString() << job->reply()->url();
            _removeJobError = true;
            // Let the other jobs finish
        }
    }

    // If no more Delete jobs are running, we can continue
    // (the zsync metadata upload might run in parallel)
    bool runningDeleteJobs = false;
    for (auto otherJob : _jobs) {
        if (qobject_cast<DeleteJob *>(otherJob))
            runningDeleteJobs = true;
    }
    if (!runningDeleteJobs) {
        propagator()->_activeJobList.removeOne(this);
        if (_removeJobError) {
            // There was an error removing some files, just start over
            startNewUpload();
        } else {
            startNextChunk();
        }
    }
}


void PropagateUploadFileNG::startNewUpload()
{
    ASSERT(propagator()->_activeJobList.count(this) == 1);
    _transferId = qrand() ^ _item->_modtime ^ (_item->_size << 16) ^ qHash(_item->_file);
    _sent = 0;

    propagator()->reportProgress(*_item, 0);

    SyncJournalDb::UploadInfo pi;
    pi._valid = true;
    pi._transferid = _transferId;
    pi._modtime = _item->_modtime;
    pi._contentChecksum = _item->_checksumHeader;
    pi._size = _item->_size;
    propagator()->_journal->setUploadInfo(_item->_file, pi);
    propagator()->_journal->commit("Upload info");
    QMap<QByteArray, QByteArray> headers;
    headers["OC-Total-Length"] = QByteArray::number(_item->_size);
    auto job = new MkColJob(propagator()->account(), chunkUrl(), headers, this);
    connect(job, SIGNAL(finished(QNetworkReply::NetworkError)),
        this, SLOT(slotMkColFinished(QNetworkReply::NetworkError)));
    connect(job, &QObject::destroyed, this, &PropagateUploadFileCommon::slotJobDestroyed);
    job->start();
}

void PropagateUploadFileNG::slotMkColFinished(QNetworkReply::NetworkError)
{
    propagator()->_activeJobList.removeOne(this);
    auto job = qobject_cast<MkColJob *>(sender());
    slotJobDestroyed(job); // remove it from the _jobs list
    QNetworkReply::NetworkError err = job->reply()->error();
    _item->_httpErrorCode = job->reply()->attribute(QNetworkRequest::HttpStatusCodeAttribute).toInt();

    if (err != QNetworkReply::NoError || _item->_httpErrorCode != 201) {
        _item->_requestId = job->requestId();
        SyncFileItem::Status status = classifyError(err, _item->_httpErrorCode,
            &propagator()->_anotherSyncNeeded);
        abortWithError(status, job->errorStringParsingBody());
        return;
    }

    startNextChunk();
}

void PropagateUploadFileNG::doFinalMove()
{
    // Still not finished metadata upload.
    if (_isZsyncMetadataUploadRunning)
        return;

    // Still not finished all ranges.
    if (!_rangesToUpload.isEmpty())
        return;

    ENFORCE(_jobs.isEmpty(), "MOVE for upload even though jobs are still running");

    _finished = true;

<<<<<<< HEAD
    // Finish with a MOVE
    QString destination = QDir::cleanPath(propagator()->account()->url().path() + QLatin1Char('/')
        + propagator()->account()->davPath() + propagator()->_remoteFolder + _item->_file);
    auto headers = PropagateUploadFileCommon::headers();
=======
        // Finish with a MOVE
        QString destination = QDir::cleanPath(propagator()->account()->davUrl().path()
            + propagator()->_remoteFolder + _item->_file);
        auto headers = PropagateUploadFileCommon::headers();
>>>>>>> e953ec82

    // "If-Match applies to the source, but we are interested in comparing the etag of the destination
    auto ifMatch = headers.take(QByteArrayLiteral("If-Match"));
    if (!ifMatch.isEmpty()) {
        headers[QByteArrayLiteral("If")] = "<" + destination.toUtf8() + "> ([" + ifMatch + "])";
    }
    if (!_transmissionChecksumHeader.isEmpty()) {
        headers[checkSumHeaderC] = _transmissionChecksumHeader;
    }
    headers[QByteArrayLiteral("OC-Total-Length")] = QByteArray::number(_bytesToUpload);
    headers[QByteArrayLiteral("OC-Total-File-Length")] = QByteArray::number(_item->_size);

    QUrl source = _zsyncSupported ? Utility::concatUrlPath(chunkUrl(), QStringLiteral("/.file.zsync")) : Utility::concatUrlPath(chunkUrl(), QStringLiteral("/.file"));

    auto job = new MoveJob(propagator()->account(), source, destination, headers, this);
    _jobs.append(job);
    connect(job, &MoveJob::finishedSignal, this, &PropagateUploadFileNG::slotMoveJobFinished);
    connect(job, &QObject::destroyed, this, &PropagateUploadFileCommon::slotJobDestroyed);
    propagator()->_activeJobList.append(this);
    adjustLastJobTimeout(job, _item->_size);
    job->start();
    return;
}

void PropagateUploadFileNG::startNextChunk()
{
    if (propagator()->_abortRequested.fetchAndAddRelaxed(0))
        return;

    ENFORCE(_bytesToUpload >= _sent, "Sent data exceeds file size");

    // All ranges complete!
    if (_rangesToUpload.isEmpty()) {
        doFinalMove();
        return;
    }

    _currentChunkOffset = _rangesToUpload.first().start;
    _currentChunkSize = qMin(propagator()->_chunkSize, _rangesToUpload.first().size);

    auto device = std::unique_ptr<UploadDevice>(new UploadDevice(&propagator()->_bandwidthManager));
    const QString fileName = propagator()->getFilePath(_item->_file);

    if (!device->prepareAndOpen(fileName, _currentChunkOffset, _currentChunkSize)) {
        qCWarning(lcPropagateUpload) << "Could not prepare upload device: " << device->errorString();

        // If the file is currently locked, we want to retry the sync
        // when it becomes available again.
        if (FileSystem::isFileLocked(fileName)) {
            emit propagator()->seenLockedFile(fileName);
        }
        // Soft error because this is likely caused by the user modifying his files while syncing
        abortWithError(SyncFileItem::SoftError, device->errorString());
        return;
    }

    QMap<QByteArray, QByteArray> headers;
    headers["OC-Chunk-Offset"] = QByteArray::number(_currentChunkOffset);

    QUrl url = chunkUrl(_currentChunkOffset);

    // job takes ownership of device via a QScopedPointer. Job deletes itself when finishing
    auto devicePtr = device.get(); // for connections later
    PUTFileJob *job = new PUTFileJob(propagator()->account(), url, std::move(device), headers, 0, this);
    _jobs.append(job);
    connect(job, &PUTFileJob::finishedSignal, this, &PropagateUploadFileNG::slotPutFinished);
    connect(job, &PUTFileJob::uploadProgress,
        this, &PropagateUploadFileNG::slotUploadProgress);
    connect(job, &PUTFileJob::uploadProgress,
        devicePtr, &UploadDevice::slotJobUploadProgress);
    connect(job, &QObject::destroyed, this, &PropagateUploadFileCommon::slotJobDestroyed);
    job->start();
    propagator()->_activeJobList.append(this);
}

void PropagateUploadFileNG::slotZsyncGenerationFinished(const QString &generatedFileName)
{
    qCDebug(lcPropagateUpload)
        << "Finished generation of:" << generatedFileName
        << "size:" << FileSystem::getSize(generatedFileName);

    auto device = std::unique_ptr<UploadDevice>(new UploadDevice(&propagator()->_bandwidthManager));

    if (!device->prepareAndOpen(generatedFileName, 0, FileSystem::getSize(generatedFileName))) {
        qCWarning(lcPropagateUpload) << "Could not prepare generated file: " << generatedFileName << device->errorString();
        abortWithError(SyncFileItem::SoftError, device->errorString());
        return;
    }

    QMap<QByteArray, QByteArray> headers;
    QUrl url = Utility::concatUrlPath(chunkUrl(), ".zsync");

    _sent += FileSystem::getSize(generatedFileName);
    _bytesToUpload += FileSystem::getSize(generatedFileName);

    qCDebug(lcPropagateUpload) << "Starting upload of .zsync";

    // job takes ownership of device via a QScopedPointer. Job deletes itself when finishing
    auto devicePtr = device.get(); // for connections later
    PUTFileJob *job = new PUTFileJob(propagator()->account(), url, std::move(device), headers, 0, this);
    _jobs.append(job);
    connect(job, &PUTFileJob::finishedSignal, this, &PropagateUploadFileNG::slotZsyncMetadataUploadFinished);
    connect(job, &PUTFileJob::uploadProgress,
        this, &PropagateUploadFileNG::slotUploadProgress);
    connect(job, &PUTFileJob::uploadProgress,
        devicePtr, &UploadDevice::slotJobUploadProgress);
    job->start();
    propagator()->_activeJobList.append(this);

    FileSystem::remove(generatedFileName);
}

void PropagateUploadFileNG::slotZsyncMetadataUploadFinished()
{
    qCDebug(lcPropagateUpload) << "Uploading of .zsync complete";

    PUTFileJob *job = qobject_cast<PUTFileJob *>(sender());
    ASSERT(job);
    slotJobDestroyed(job);

    _isZsyncMetadataUploadRunning = false;
    doFinalMove();
}

void PropagateUploadFileNG::slotZsyncGenerationFailed(const QString &errorString)
{
    qCWarning(lcZsyncPut) << "Failed to generate zsync metadata file:" << errorString;

    abortWithError(SyncFileItem::SoftError, tr("Failed to generate zsync file."));
}

void PropagateUploadFileNG::slotPutFinished()
{
    PUTFileJob *job = qobject_cast<PUTFileJob *>(sender());
    ASSERT(job);

    slotJobDestroyed(job); // remove it from the _jobs list

    propagator()->_activeJobList.removeOne(this);

    if (_finished) {
        // We have sent the finished signal already. We don't need to handle any remaining jobs
        return;
    }

    QNetworkReply::NetworkError err = job->reply()->error();

    if (err != QNetworkReply::NoError) {
        _item->_httpErrorCode = job->reply()->attribute(QNetworkRequest::HttpStatusCodeAttribute).toInt();
        _item->_requestId = job->requestId();
        commonErrorHandling(job);
        return;
    }

    // Mark the range as uploaded
    markRangeAsDone(_currentChunkOffset, _currentChunkSize);
    _sent += _currentChunkSize;

    ENFORCE(_sent <= _bytesToUpload, "can't send more than size");

    // Adjust the chunk size for the time taken.
    //
    // Dynamic chunk sizing is enabled if the server configured a
    // target duration for each chunk upload.
    auto targetDuration = propagator()->syncOptions()._targetChunkUploadDuration;
    if (targetDuration.count() > 0) {
        auto uploadTime = ++job->msSinceStart(); // add one to avoid div-by-zero
        qint64 predictedGoodSize = (_currentChunkSize * targetDuration) / uploadTime;

        // The whole targeting is heuristic. The predictedGoodSize will fluctuate
        // quite a bit because of external factors (like available bandwidth)
        // and internal factors (like number of parallel uploads).
        //
        // We use an exponential moving average here as a cheap way of smoothing
        // the chunk sizes a bit.
        quint64 targetSize = (propagator()->_chunkSize + predictedGoodSize) / 2;

        // Adjust the dynamic chunk size _chunkSize used for sizing of the item's chunks to be send
        propagator()->_chunkSize = qBound(
            propagator()->syncOptions()._minChunkSize,
            targetSize,
            propagator()->syncOptions()._maxChunkSize);

        qCInfo(lcPropagateUpload) << "Chunked upload of" << _currentChunkSize << "bytes took" << uploadTime.count()
                                  << "ms, desired is" << targetDuration.count() << "ms, expected good chunk size is"
                                  << predictedGoodSize << "bytes and nudged next chunk size to "
                                  << propagator()->_chunkSize << "bytes";
    }

    _finished = _sent == _bytesToUpload;

    // Check if the file still exists
    const QString fullFilePath(propagator()->getFilePath(_item->_file));
    if (!FileSystem::fileExists(fullFilePath)) {
        if (!_finished) {
            abortWithError(SyncFileItem::SoftError, tr("The local file was removed during sync."));
            return;
        } else {
            propagator()->_anotherSyncNeeded = true;
        }
    }

    // Check whether the file changed since discovery.
    if (!FileSystem::verifyFileUnchanged(fullFilePath, _item->_size, _item->_modtime)) {
        propagator()->_anotherSyncNeeded = true;
        if (!_finished) {
            abortWithError(SyncFileItem::SoftError, tr("Local file changed during sync."));
            return;
        }
    }

    if (!_finished) {
        // Deletes an existing blacklist entry on successful chunk upload
        if (_item->_hasBlacklistEntry) {
            propagator()->_journal->wipeErrorBlacklistEntry(_item->_file);
            _item->_hasBlacklistEntry = false;
        }

        // Reset the error count on successful chunk upload
        auto uploadInfo = propagator()->_journal->getUploadInfo(_item->_file);
        uploadInfo._errorCount = 0;
        propagator()->_journal->setUploadInfo(_item->_file, uploadInfo);
        propagator()->_journal->commit("Upload info");
    }
    startNextChunk();
}

void PropagateUploadFileNG::slotMoveJobFinished()
{
    propagator()->_activeJobList.removeOne(this);
    auto job = qobject_cast<MoveJob *>(sender());
    slotJobDestroyed(job); // remove it from the _jobs list
    QNetworkReply::NetworkError err = job->reply()->error();
    _item->_httpErrorCode = job->reply()->attribute(QNetworkRequest::HttpStatusCodeAttribute).toInt();
    _item->_responseTimeStamp = job->responseTimestamp();
    _item->_requestId = job->requestId();

    if (err != QNetworkReply::NoError) {
        commonErrorHandling(job);
        return;
    }
    if (_item->_httpErrorCode != 201 && _item->_httpErrorCode != 204) {
        abortWithError(SyncFileItem::NormalError, tr("Unexpected return code from server (%1)").arg(_item->_httpErrorCode));
        return;
    }

    QByteArray fid = job->reply()->rawHeader("OC-FileID");
    if (fid.isEmpty()) {
        qCWarning(lcPropagateUpload) << "Server did not return a OC-FileID" << _item->_file;
        abortWithError(SyncFileItem::NormalError, tr("Missing File ID from server"));
        return;
    } else {
        // the old file id should only be empty for new files uploaded
        if (!_item->_fileId.isEmpty() && _item->_fileId != fid) {
            qCWarning(lcPropagateUpload) << "File ID changed!" << _item->_fileId << fid;
        }
        _item->_fileId = fid;
    }

    _item->_etag = getEtagFromReply(job->reply());
    ;
    if (_item->_etag.isEmpty()) {
        qCWarning(lcPropagateUpload) << "Server did not return an ETAG" << _item->_file;
        abortWithError(SyncFileItem::NormalError, tr("Missing ETag from server"));
        return;
    }
    finalize();
}

void PropagateUploadFileNG::slotUploadProgress(qint64 sent, qint64 total)
{
    // Completion is signaled with sent=0, total=0; avoid accidentally
    // resetting progress due to the sent being zero by ignoring it.
    // finishedSignal() is bound to be emitted soon anyway.
    // See https://bugreports.qt.io/browse/QTBUG-44782.
    if (sent == 0 && total == 0) {
        return;
    }
    propagator()->reportProgress(*_item, _sent + sent);
}

void PropagateUploadFileNG::abort(PropagatorJob::AbortType abortType)
{
    abortNetworkJobs(
        abortType,
        [abortType](AbstractNetworkJob *job) {
            return abortType != AbortType::Asynchronous || !qobject_cast<MoveJob *>(job);
        });
}

}<|MERGE_RESOLUTION|>--- conflicted
+++ resolved
@@ -498,17 +498,10 @@
 
     _finished = true;
 
-<<<<<<< HEAD
     // Finish with a MOVE
-    QString destination = QDir::cleanPath(propagator()->account()->url().path() + QLatin1Char('/')
-        + propagator()->account()->davPath() + propagator()->_remoteFolder + _item->_file);
+    QString destination = QDir::cleanPath(propagator()->account()->davUrl().path()
+        + propagator()->_remoteFolder + _item->_file);
     auto headers = PropagateUploadFileCommon::headers();
-=======
-        // Finish with a MOVE
-        QString destination = QDir::cleanPath(propagator()->account()->davUrl().path()
-            + propagator()->_remoteFolder + _item->_file);
-        auto headers = PropagateUploadFileCommon::headers();
->>>>>>> e953ec82
 
     // "If-Match applies to the source, but we are interested in comparing the etag of the destination
     auto ifMatch = headers.take(QByteArrayLiteral("If-Match"));
