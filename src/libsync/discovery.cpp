--- conflicted
+++ resolved
@@ -595,13 +595,8 @@
         } else {
             // we need to make a request to the server to know that the original file is deleted on the server
             _pendingAsyncJobs++;
-<<<<<<< HEAD
-            auto job = new RequestEtagJob(_discoveryData->_account, originalPath, this);
+            auto job = new RequestEtagJob(_discoveryData->_account, _discoveryData->_remoteFolder + originalPath, this);
             connect(job, &RequestEtagJob::finishedWithResult, this, [=](const HttpResult<QByteArray> &etag) {
-=======
-            auto job = new RequestEtagJob(_discoveryData->_account, _discoveryData->_remoteFolder + originalPath, this);
-            connect(job, &RequestEtagJob::finishedWithResult, this, [=](const HttpResult<QString> &etag) {
->>>>>>> d1e54a90
                 auto tmp_path = path;
                 _pendingAsyncJobs--;
                 QTimer::singleShot(0, _discoveryData, &DiscoveryPhase::scheduleMoreJobs);
