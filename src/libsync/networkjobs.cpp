--- conflicted
+++ resolved
@@ -297,24 +297,8 @@
 
 /*********************************************************************************************/
 
-<<<<<<< HEAD
 LsColJob::LsColJob(AccountPtr account, const QUrl &url, const QString &path, QObject *parent)
     : AbstractNetworkJob(account, url, path, parent)
-=======
-LsColJob::LsColJob(AccountPtr account, const QString &path, QObject *parent)
-    : AbstractNetworkJob(account, QString(), parent)
-    , _url(makeDavUrl(path))
-{
-    // Always have a higher priority than the propagator because we use this from the UI
-    // and really want this to be done first (no matter what internal scheduling QNAM uses).
-    // Also possibly useful for avoiding false timeouts.
-    setPriority(QNetworkRequest::HighPriority);
-}
-
-LsColJob::LsColJob(AccountPtr account, const QUrl &url, QObject *parent)
-    : AbstractNetworkJob(account, QString(), parent)
-    , _url(url)
->>>>>>> 3b1412da
 {
     // Always have a higher priority than the propagator because we use this from the UI
     // and really want this to be done first (no matter what internal scheduling QNAM uses).
