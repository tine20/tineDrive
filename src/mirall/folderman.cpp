--- conflicted
+++ resolved
@@ -21,9 +21,6 @@
 #include "mirall/inotify.h"
 #include "mirall/theme.h"
 
-<<<<<<< HEAD
-#include <QDesktopServices>
-=======
 #ifdef Q_OS_MAC
 #include <CoreServices/CoreServices.h>
 #endif
@@ -31,7 +28,7 @@
 #include <shlobj.h>
 #endif
 
->>>>>>> 4caca2ce
+#include <QDesktopServices>
 #include <QtCore>
 
 namespace Mirall {
