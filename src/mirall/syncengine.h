/*
 * Copyright (C) by Duncan Mac-Vicar P. <duncan@kde.org>
 * Copyright (C) by Klaas Freitag <freitag@owncloud.com>
 *
 * This program is free software; you can redistribute it and/or modify
 * it under the terms of the GNU General Public License as published by
 * the Free Software Foundation; either version 2 of the License, or
 * (at your option) any later version.
 *
 * This program is distributed in the hope that it will be useful, but
 * WITHOUT ANY WARRANTY; without even the implied warranty of MERCHANTABILITY
 * or FITNESS FOR A PARTICULAR PURPOSE. See the GNU General Public License
 * for more details.
 */

#ifndef CSYNCTHREAD_H
#define CSYNCTHREAD_H

#include <stdint.h>

#include <QMutex>
#include <QThread>
#include <QString>
#include <QSet>
#include <qelapsedtimer.h>

#include <csync.h>

#include "mirall/syncfileitem.h"
#include "mirall/progressdispatcher.h"
#include "mirall/utility.h"

class QProcess;

namespace Mirall {

class SyncJournalFileRecord;

class SyncJournalDb;

class OwncloudPropagator;

void OWNCLOUDSYNC_EXPORT csyncLogCatcher(int /*verbosity*/,
                     const char */*function*/,
                     const char *buffer,
                     void */*userdata*/);

class OWNCLOUDSYNC_EXPORT SyncEngine : public QObject
{
    Q_OBJECT
public:
    SyncEngine(CSYNC *, const QString &localPath, const QString &remoteURL, const QString &remotePath, SyncJournalDb *journal);
    ~SyncEngine();

    static QString csyncErrorToString( CSYNC_STATUS);

    Q_INVOKABLE void startSync();
    void setNetworkLimits(int upload, int download);

    /* Abort the sync.  Called from the main thread */
    void abort();

    Utility::StopWatch &stopWatch() { return _stopWatch; }

signals:
    void csyncError( const QString& );
    void csyncUnavailable();

    // before actual syncing (after update+reconcile) for each item
    void syncItemDiscovered(const SyncFileItem&);
    // after the above signals. with the items that actually need propagating
    void aboutToPropagate(const SyncFileItemVector&);

    // after each job (successful or not)
    void jobCompleted(const SyncFileItem&);

    // after sync is done
    void treeWalkResult(const SyncFileItemVector&);

    void transmissionProgress( const Progress::Info& progress );

    void csyncStateDbFile( const QString& );
    void wipeDb();

    void finished();
    void started();

    void aboutToRemoveAllFiles(SyncFileItem::Direction direction, bool *cancel);

private slots:
    void slotJobCompleted(const SyncFileItem& item);
    void slotFinished();
    void slotProgress(const SyncFileItem& item, quint64 curent);
    void slotAdjustTotalTransmissionSize(qint64 change);
    void slotUpdateFinished(int updateResult);

private:
    void handleSyncError(CSYNC *ctx, const char *state);

    static int treewalkLocal( TREE_WALK_FILE*, void *);
    static int treewalkRemote( TREE_WALK_FILE*, void *);
    int treewalkFile( TREE_WALK_FILE*, bool );
    bool checkBlacklisting( SyncFileItem *item );

    // cleanup and emit the finished signal
    void finalize();

    static bool _syncRunning; //true when one sync is running somewhere (for debugging)
    SyncFileItemVector _syncedItems;

    CSYNC *_csync_ctx;
    bool _needsUpdate;
    QString _localPath;
    QString _remoteUrl;
    QString _remotePath;
    SyncJournalDb *_journal;
    QScopedPointer <OwncloudPropagator> _propagator;
    QString _lastDeleted; // if the last item was a path and it has been deleted
    QSet<QString> _seenFiles;
    QThread _thread;

    Progress::Info _progressInfo;

    Utility::StopWatch _stopWatch;

    // maps the origin and the target of the folders that have been renamed
    QHash<QString, QString> _renamedFolders;
    QString adjustRenamedPath(const QString &original);

<<<<<<< HEAD
    /**
     * check if we are allowed to propagate everything, and if we are not, adjust the instructions
     * to recover
     */
    void checkForPermission();
    QByteArray getPermissions(const QString& file) const;

    bool _hasFiles; // true if there is at least one file that is not ignored or removed
=======
    bool _hasNoneFiles; // true if there is at least one file with instruction NONE
    bool _hasRemoveFile; // true if there is at leasr one file with instruction REMOVE
>>>>>>> d697969f

    int _uploadLimit;
    int _downloadLimit;

    // hash containing the permissions on the remote directory
    QHash<QString, QByteArray> _remotePerms;
};


class UpdateJob : public QObject {
    Q_OBJECT
    CSYNC *_csync_ctx;
    csync_log_callback _log_callback;
    int _log_level;
    void* _log_userdata;
    Q_INVOKABLE void start() {
        csync_set_log_callback(_log_callback);
        csync_set_log_level(_log_level);
        csync_set_log_userdata(_log_userdata);
        emit finished(csync_update(_csync_ctx));
        deleteLater();
    }
public:
    explicit UpdateJob(CSYNC *ctx, QObject* parent = 0)
            : QObject(parent), _csync_ctx(ctx) {
        // We need to forward the log property as csync uses thread local
        // and updates run in another thread
        _log_callback = csync_get_log_callback();
        _log_level = csync_get_log_level();
        _log_userdata = csync_get_log_userdata();
    }
signals:
    void finished(int result);
};


}

#endif // CSYNCTHREAD_H<|MERGE_RESOLUTION|>--- conflicted
+++ resolved
@@ -127,7 +127,6 @@
     QHash<QString, QString> _renamedFolders;
     QString adjustRenamedPath(const QString &original);
 
-<<<<<<< HEAD
     /**
      * check if we are allowed to propagate everything, and if we are not, adjust the instructions
      * to recover
@@ -135,11 +134,8 @@
     void checkForPermission();
     QByteArray getPermissions(const QString& file) const;
 
-    bool _hasFiles; // true if there is at least one file that is not ignored or removed
-=======
     bool _hasNoneFiles; // true if there is at least one file with instruction NONE
     bool _hasRemoveFile; // true if there is at leasr one file with instruction REMOVE
->>>>>>> d697969f
 
     int _uploadLimit;
     int _downloadLimit;
