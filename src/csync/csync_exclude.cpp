--- conflicted
+++ resolved
@@ -186,19 +186,14 @@
     }
 
     // Filter out characters not allowed in a filename on windows
-<<<<<<< HEAD
+    // see https://docs.microsoft.com/en-us/windows/desktop/fileio/naming-a-file
     for (auto p : path) {
-        switch (p.unicode()) {
-=======
-    // see https://docs.microsoft.com/en-us/windows/desktop/fileio/naming-a-file
-    for (const char *p = path; *p; p++) {
-        unsigned char c = *p;
+        ushort c = p.unicode();
         if (c < 32) {
             match = CSYNC_FILE_EXCLUDE_INVALID_CHAR;
             goto out;
         }
         switch (c) {
->>>>>>> c859f879
         case '\\':
         case ':':
         case '?':
